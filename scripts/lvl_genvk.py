--- conflicted
+++ resolved
@@ -295,7 +295,6 @@
             helper_file_type  = 'safe_struct_source')
         ]
 
-<<<<<<< HEAD
     # API dump generator options for api_dump.cpp
     genOpts['api_dump.cpp'] = [
         ApiDumpOutputGenerator,
@@ -347,8 +346,6 @@
     ]
 
 
-=======
->>>>>>> 15c47bd3
 # Generate a target based on the options in the matching genOpts{} object.
 # This is encapsulated in a function so it can be profiled and/or timed.
 # The args parameter is an parsed argument object containing the following
