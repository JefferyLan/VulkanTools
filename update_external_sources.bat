@echo off
REM Update source for glslang, spirv-tools

REM Determine the appropriate CMake strings for the current version of Visual Studio
echo Determining VS version
python .\scripts\determine_vs_version.py > vsversion.tmp
set /p VS_VERSION=< vsversion.tmp
echo Detected Visual Studio Version as %VS_VERSION%

REM Cleanup the file we used to collect the VS version output since it's no longer needed.
del /Q /F vsversion.tmp

setlocal EnableDelayedExpansion
set errorCode=0
set BUILD_DIR=%~dp0
set BASE_DIR="%BUILD_DIR%external"
set REVISION_DIR="%BUILD_DIR%external_revisions"
set GLSLANG_DIR=%BASE_DIR%\glslang
set SPIRV_TOOLS_DIR=%BASE_DIR%\spirv-tools
set JSONCPP_DIR=%BASE_DIR%\jsoncpp

REM // ======== Parameter parsing ======== //

<<<<<<< HEAD
   if "%1" == "" (
      echo usage: update_external_sources.bat [options]
      echo.
      echo Available options:
      echo   --sync-glslang      just pull glslang_revision
      echo   --sync-spirv-tools  just pull spirv-tools_revision
      echo   --sync-jsoncpp      just pull jsoncpp HEAD
      echo   --build-glslang     pulls glslang_revision, configures CMake, builds Release and Debug
      echo   --build-spirv-tools pulls spirv-tools_revision, configures CMake, builds Release and Debug
      echo   --build-jsoncpp     pulls jsoncpp HEAD, configures CMake, builds Release and Debug
      echo   --all               sync and build glslang, spirv-tools, and jsoncpp
      goto:finish
   )

   set sync-glslang=0
   set sync-spirv-tools=0
   set sync-jsoncpp=0
   set build-glslang=0
   set build-spirv-tools=0
   set build-jsoncpp=0
   set check-glslang-build-dependencies=0
=======
   set arg-use-implicit-component-list=1
   set arg-do-glslang=0
   set arg-do-spirv-tools=0
   set arg-no-sync=0
   set arg-no-build=0
>>>>>>> da52643d

   :parameterLoop

      if "%1"=="" goto:parameterContinue

      if "%1" == "--glslang" (
         set arg-do-glslang=1
         set arg-use-implicit-component-list=0
         echo Building glslang ^(%1^)
         shift
         goto:parameterLoop
      )

      if "%1" == "-g" (
         set arg-do-glslang=1
         set arg-use-implicit-component-list=0
         echo Building glslang ^(%1^)
         shift
         goto:parameterLoop
      )

<<<<<<< HEAD
      if "%1" == "--sync-jsoncpp" (
         set sync-jsoncpp=1
         shift
         goto:parameterLoop
      )

      if "%1" == "--build-glslang" (
         set sync-glslang=1
         set check-glslang-build-dependencies=1
         set build-glslang=1
=======
      if "%1" == "--spirv-tools" (
         set arg-do-spirv-tools=1
         set arg-use-implicit-component-list=0
         echo Building spirv-tools ^(%1^)
>>>>>>> da52643d
         shift
         goto:parameterLoop
      )

      if "%1" == "-s" (
         set arg-do-spirv-tools=1
         set arg-use-implicit-component-list=0
         echo Building spirv-tools ^(%1^)
         shift
         goto:parameterLoop
      )

      if "%1" == "--build-jsoncpp" (
         set sync-jsoncpps=1
         set build-jsoncpp=1
         shift
         goto:parameterLoop
      )

      if "%1" == "--all" (
<<<<<<< HEAD
         set sync-glslang=1
         set sync-spirv-tools=1
         set sync-jsoncpp=1
         set build-glslang=1
         set build-spirv-tools=1
         set build-jsoncpp=1
         set check-glslang-build-dependencies=1
=======
         set arg-do-glslang=1
         set arg-do-spirv-tools=1
         set arg-use-implicit-component-list=0
         echo Building glslang, spirv-tools ^(%1^)
         shift
         goto:parameterLoop
      )

      if "%1" == "--no-sync" (
         set arg-no-sync=1
         echo Skipping sync ^(%1^)
         shift
         goto:parameterLoop
      )

      if "%1" == "--no-build" (
         set arg-no-build=1
         echo Skipping build ^(%1^)
>>>>>>> da52643d
         shift
         goto:parameterLoop
      )

      echo.
      echo Unrecognized option "%1"
      echo.
      echo usage: update_external_sources.bat [options]
      echo.
      echo   Available options:
      echo     -g ^| --glslang      enable glslang component
      echo     -s ^| --spirv-tools  enable spirv-tools component
      echo     --all               enable all components
      echo     --no-sync           skip sync from git
      echo     --no-build          skip build
      echo.
      echo   If any component enables are provided, only those components are enabled.
      echo   If no component enables are provided, all components are enabled.
      echo.
      echo   Sync uses git to pull a specific revision.
      echo   Build configures CMake, builds Release and Debug.


      goto:error

   :parameterContinue

   if %arg-use-implicit-component-list% equ 1 (
      echo Building glslang, spirv-tools
      set arg-do-glslang=1
      set arg-do-spirv-tools=1
   )

   set sync-glslang=0
   set sync-spirv-tools=0
   set build-glslang=0
   set build-spirv-tools=0
   set check-glslang-build-dependencies=0

   if %arg-do-glslang% equ 1 (
      if %arg-no-sync% equ 0 (
         set sync-glslang=1
      )
      if %arg-no-build% equ 0 (
         set check-glslang-build-dependencies=1
         set build-glslang=1
      )
   )

   if %arg-do-spirv-tools% equ 1 (
      if %arg-no-sync% equ 0 (
         set sync-spirv-tools=1
      )
      if %arg-no-build% equ 0 (
         REM glslang has the same dependencies as spirv-tools
         set check-glslang-build-dependencies=1
         set build-spirv-tools=1
      )
   )

   REM this is a debugging aid that can be enabled while debugging command-line parsing
   if 0 equ 1 (
      set arg
      set sync-glslang
      set sync-spirv-tools
      set build-glslang
      set build-spirv-tools
      set check-glslang-build-dependencies
      goto:error
   )

REM // ======== end Parameter parsing ======== //


REM // ======== Dependency checking ======== //
   REM git is required for all paths
   for %%X in (git.exe) do (set FOUND=%%~$PATH:X)
   if not defined FOUND (
      echo Dependency check failed:
      echo   git.exe not found
      echo   Git for Windows can be downloaded here:  https://git-scm.com/download/win
      echo   Install and ensure git.exe makes it into your PATH
      set errorCode=1
   )

   if %check-glslang-build-dependencies% equ 1 (
      for %%X in (cmake.exe) do (set FOUND=%%~$PATH:X)
      if not defined FOUND (
         echo Dependency check failed:
         echo   cmake.exe not found
         echo   Get CMake for Windows here:  http://www.cmake.org/cmake/resources/software.html
         echo   Install and ensure each makes it into your PATH, default is "C:\Program Files (x86)\CMake\bin"
         set errorCode=1
      )
   )


   REM goto:main

REM // ======== end Dependency checking ======== //

:main

if %errorCode% neq 0 (goto:error)

REM Read the target versions from external file, which is shared with Linux script

if not exist %REVISION_DIR%\glslang_revision (
   echo.
   echo Missing glslang_revision file!  Place it in %REVSION_DIR% with target version in it.
   set errorCode=1
   goto:error
)

if not exist %REVISION_DIR%\spirv-tools_revision (
   echo.
   echo Missing spirv-tools_revision file!  Place it in %REVISION_DIR% with target version in it.
   set errorCode=1
   goto:error
)

if not exist %REVISION_DIR%\spirv-headers_revision (
   echo.
   echo Missing spirv-headers_revision file!  Place it in %REVISION_DIR% with target version in it.
   set errorCode=1
   goto:error
)

if not exist %REVISION_DIR%\jsoncpp_revision (
   echo.
   echo Missing jsoncpp_revision file!  Place it in %REVISION_DIR% with target version in it.
   set errorCode=1
   goto:error
)


set /p GLSLANG_REVISION= < %REVISION_DIR%\glslang_revision
set /p SPIRV_TOOLS_REVISION= < %REVISION_DIR%\spirv-tools_revision
set /p SPIRV_HEADERS_REVISION= < %REVISION_DIR%\spirv-headers_revision
set /p JSONCPP_REVISION= < %REVISION_DIR%\jsoncpp_revision
echo GLSLANG_REVISION=%GLSLANG_REVISION%
echo SPIRV_TOOLS_REVISION=%SPIRV_TOOLS_REVISION%
echo SPIRV_HEADERS_REVISION=%SPIRV_HEADERS_REVISION%
echo JSONCPP_REVISION=%JSONCPP_REVISION%

echo Creating and/or updating glslang, spirv-tools in %BASE_DIR%

if %sync-glslang% equ 1 (
   if not exist %GLSLANG_DIR% (
      call:create_glslang
   )
   if %errorCode% neq 0 (goto:error)
   call:update_glslang
   if %errorCode% neq 0 (goto:error)
)

if %sync-spirv-tools% equ 1 (
   if %errorlevel% neq 0 (goto:error)
   if not exist %SPIRV_TOOLS_DIR% (
      call:create_spirv-tools
   )
   if %errorCode% neq 0 (goto:error)
   call:update_spirv-tools
   if %errorCode% neq 0 (goto:error)
)

if %sync-jsoncpp% equ 1 (
   if exist %JSONCPP_DIR% (
      rd /S /Q %JSONCPP_DIR%
   )
   if %errorlevel% neq 0 (goto:error)
   if not exist %JSONCPP_DIR% (
      call:create_jsoncpp
   )
   if %errorCode% neq 0 (goto:error)
   call:update_jsoncpp
   if %errorCode% neq 0 (goto:error)
)

if %build-glslang% equ 1 (
   call:build_glslang
   if %errorCode% neq 0 (goto:error)
)

if %build-spirv-tools% equ 1 (
   call:build_spirv-tools
   if %errorCode% neq 0 (goto:error)
)

if %build-jsoncpp% equ 1 (
   call:build_jsoncpp
   if %errorCode% neq 0 (goto:error)
)

echo.
echo Exiting
goto:finish

:error
echo.
echo Halting due to error
set errorCode=1
goto:finish

:finish
if not "%cd%\" == "%BUILD_DIR%" ( cd %BUILD_DIR% )
exit /b %errorCode%


REM // ======== Functions ======== //

:create_glslang
   echo.
   echo Creating local glslang repository %GLSLANG_DIR%)
   mkdir %GLSLANG_DIR%
   cd %GLSLANG_DIR%
   git clone https://github.com/KhronosGroup/glslang.git .
   git checkout %GLSLANG_REVISION%
   if not exist %GLSLANG_DIR%\SPIRV (
      echo glslang source download failed!
      set errorCode=1
   )
goto:eof

:update_glslang
   echo.
   echo Updating %GLSLANG_DIR%
   cd %GLSLANG_DIR%
   git fetch --all
   git checkout %GLSLANG_REVISION%
goto:eof

:create_spirv-tools
   echo.
   echo Creating local spirv-tools repository %SPIRV_TOOLS_DIR%)
   mkdir %SPIRV_TOOLS_DIR%
   cd %SPIRV_TOOLS_DIR%
   git clone https://github.com/KhronosGroup/SPIRV-Tools.git .
   git checkout %SPIRV_TOOLS_REVISION%
   if not exist %SPIRV_TOOLS_DIR%\source (
      echo spirv-tools source download failed!
      set errorCode=1
   )
   mkdir %SPIRV_TOOLS_DIR%\external
   mkdir %SPIRV_TOOLS_DIR%\external\spirv-headers
   cd %SPIRV_TOOLS_DIR%\external\spirv-headers
   git clone https://github.com/KhronosGroup/SPIRV-HEADERS.git .
   git checkout %SPIRV_HEADERS_REVISION%
   if not exist %SPIRV_TOOLS_DIR%\external\spirv-headers\README.md (
      echo spirv-headers download failed!
      set errorCode=1
   )
goto:eof

:update_spirv-tools
   echo.
   echo Updating %SPIRV_TOOLS_DIR%
   cd %SPIRV_TOOLS_DIR%
   git fetch --all
   git checkout %SPIRV_TOOLS_REVISION%
   cd %SPIRV_TOOLS_DIR%\external\spirv-headers
   git fetch --all
   git checkout %SPIRV_HEADERS_REVISION%
goto:eof

:build_glslang
   echo.
   echo Building %GLSLANG_DIR%
   cd  %GLSLANG_DIR%
   
   if not exist build32 (
       mkdir build32
   )
   if not exist build (
      mkdir build
   )
   
   echo Making 32-bit glslang
   echo *************************
   set GLSLANG_BUILD_DIR=%GLSLANG_DIR%\build32
   cd %GLSLANG_BUILD_DIR%

   echo Generating 32-bit Glslang CMake files for Visual Studio %VS_VERSION% -DCMAKE_INSTALL_PREFIX=install ..
   cmake -G "Visual Studio %VS_VERSION%" -DCMAKE_INSTALL_PREFIX=install ..
   
   echo Building 32-bit Glslang: MSBuild INSTALL.vcxproj /p:Platform=x86 /p:Configuration=Debug
   msbuild INSTALL.vcxproj /p:Platform=x86 /p:Configuration=Debug /verbosity:quiet
   
   REM Check for existence of one lib, even though we should check for all results
   if not exist %GLSLANG_BUILD_DIR%\glslang\Debug\glslangd.lib (
      echo.
      echo glslang 32-bit Debug build failed!
      set errorCode=1
   )
   echo Building Glslang: MSBuild INSTALL.vcxproj /p:Platform=x86 /p:Configuration=Release
   msbuild INSTALL.vcxproj /p:Platform=x86 /p:Configuration=Release /verbosity:quiet
   
   REM Check for existence of one lib, even though we should check for all results
   if not exist %GLSLANG_BUILD_DIR%\glslang\Release\glslang.lib (
      echo.
      echo glslang 32-bit Release build failed!
      set errorCode=1
   )

   cd ..

   echo Making 64-bit glslang
   echo *************************
   set GLSLANG_BUILD_DIR=%GLSLANG_DIR%\build
   cd %GLSLANG_BUILD_DIR%

   echo Generating 64-bit Glslang CMake files for Visual Studio %VS_VERSION% -DCMAKE_INSTALL_PREFIX=install ..
   cmake -G "Visual Studio %VS_VERSION% Win64" -DCMAKE_INSTALL_PREFIX=install ..

   echo Building 64-bit Glslang: MSBuild INSTALL.vcxproj /p:Platform=x64 /p:Configuration=Debug
   msbuild INSTALL.vcxproj /p:Platform=x64 /p:Configuration=Debug /verbosity:quiet

   REM Check for existence of one lib, even though we should check for all results
   if not exist %GLSLANG_BUILD_DIR%\glslang\Debug\glslangd.lib (
      echo.
      echo glslang 64-bit Debug build failed!
      set errorCode=1
   )
   echo Building Glslang: MSBuild INSTALL.vcxproj /p:Platform=x64 /p:Configuration=Release
   msbuild INSTALL.vcxproj /p:Platform=x64 /p:Configuration=Release /verbosity:quiet
   
   REM Check for existence of one lib, even though we should check for all results
   if not exist %GLSLANG_BUILD_DIR%\glslang\Release\glslang.lib (
      echo.
      echo glslang 64-bit Release build failed!
      set errorCode=1
   )
goto:eof

:build_spirv-tools
   echo.
   echo Building %SPIRV_TOOLS_DIR%
   cd  %SPIRV_TOOLS_DIR%

   REM Cleanup any old directories lying around.
   if not exist build32 (
       mkdir build32
   )
   if not exist build (
      mkdir build
   )

   echo Making 32-bit spirv-tools
   echo *************************
   set SPIRV_TOOLS_BUILD_DIR=%SPIRV_TOOLS_DIR%\build32

   cd %SPIRV_TOOLS_BUILD_DIR%
   
   echo Generating 32-bit spirv-tools CMake files for Visual Studio %VS_VERSION% ..
   cmake -G "Visual Studio %VS_VERSION%" ..
   
   echo Building 32-bit spirv-tools: MSBuild ALL_BUILD.vcxproj /p:Platform=x86 /p:Configuration=Debug
   msbuild ALL_BUILD.vcxproj /p:Platform=x86 /p:Configuration=Debug /verbosity:quiet
   
   REM Check for existence of one lib, even though we should check for all results
   if not exist %SPIRV_TOOLS_BUILD_DIR%\source\Debug\SPIRV-Tools.lib (
      echo.
      echo spirv-tools 32-bit Debug build failed!
      set errorCode=1
   )
   
   echo Building 32-bit spirv-tools: MSBuild ALL_BUILD.vcxproj /p:Platform=x86 /p:Configuration=Release
   msbuild ALL_BUILD.vcxproj /p:Platform=x86 /p:Configuration=Release /verbosity:quiet

   REM Check for existence of one lib, even though we should check for all results
   if not exist %SPIRV_TOOLS_BUILD_DIR%\source\Release\SPIRV-Tools.lib (
      echo.
      echo spirv-tools 32-bit Release build failed!
      set errorCode=1
   )
   
   cd ..
 
   echo Making 64-bit spirv-tools  
   echo *************************
   set SPIRV_TOOLS_BUILD_DIR=%SPIRV_TOOLS_DIR%\build
   cd %SPIRV_TOOLS_BUILD_DIR%

   echo Generating 64-bit spirv-tools CMake files for Visual Studio %VS_VERSION% ..
   cmake -G "Visual Studio %VS_VERSION% Win64" ..
   
   echo Building 64-bit spirv-tools: MSBuild ALL_BUILD.vcxproj /p:Platform=x64 /p:Configuration=Debug
   msbuild ALL_BUILD.vcxproj /p:Platform=x64 /p:Configuration=Debug /verbosity:quiet
   
   REM Check for existence of one lib, even though we should check for all results
   if not exist %SPIRV_TOOLS_BUILD_DIR%\source\Debug\SPIRV-Tools.lib (
      echo.
      echo spirv-tools 64-bit Debug build failed!
      set errorCode=1
   )
   
   echo Building 64-bit spirv-tools: MSBuild ALL_BUILD.vcxproj /p:Platform=x64 /p:Configuration=Release
   msbuild ALL_BUILD.vcxproj /p:Platform=x64 /p:Configuration=Release /verbosity:quiet

   REM Check for existence of one lib, even though we should check for all results
   if not exist %SPIRV_TOOLS_BUILD_DIR%\source\Release\SPIRV-Tools.lib (
      echo.
      echo spirv-tools 64-bit Release build failed!
      set errorCode=1
   )
goto:eof

:create_jsoncpp
   echo.
   echo Creating local jsoncpp repository %JSONCPP_DIR%)
   mkdir %JSONCPP_DIR%
   cd %JSONCPP_DIR%
   git clone https://github.com/open-source-parsers/jsoncpp.git .
   git checkout %JSONCPP_REVISION%
   if not exist %JSONCPP_DIR%\include\json\json.h (
      echo jsoncpp source download failed!
      set errorCode=1
   )
goto:eof

:update_jsoncpp
   echo.
   echo Updating %JSONCPP_DIR%
   cd %JSONCPP_DIR%
   git fetch --all
   git checkout %JSONCPP_REVISION%
goto:eof

:build_jsoncpp
   echo.
   echo Building %JSONCPP_DIR%
   cd  %JSONCPP_DIR%
   python amalgamate.py

   if not exist %JSONCPP_DIR%\dist\json\json.h (
      echo.
      echo JsonCPP Amalgamation failed to generate %JSONCPP_DIR%\dist\json\json.h
      set errorCode=1
   )

REM    REM Cleanup any old directories lying around.
REM    if exist build32 (
REM       rmdir /s /q build32
REM    )
REM    if exist build (
REM       rmdir /s /q build
REM    )
REM
REM    echo Making 32-bit jsoncpp
REM    echo *************************
REM    mkdir build32
REM    set JSONCPP_BUILD_DIR=%JSONCPP_DIR%\build32
REM    cd %JSONCPP_BUILD_DIR%
REM
REM    echo Generating 32-bit JsonCPP CMake files for Visual Studio %VS_VERSION%
REM    cmake -G "Visual Studio %VS_VERSION%" .. -DMSVC_RUNTIME=static
REM
REM    echo Building 32-bit JsonCPP: MSBuild ALL_BUILD.vcxproj /p:Platform=x86 /p:Configuration=Debug
REM    msbuild ALL_BUILD.vcxproj /p:Platform=x86 /p:Configuration=Debug /verbosity:quiet
REM
REM    REM Check for existence of one lib, even though we should check for all results
REM    if not exist %JSONCPP_BUILD_DIR%\src\lib_json\Debug\jsoncpp.lib (
REM       echo.
REM       echo jsoncpp 32-bit Debug build failed!
REM       set errorCode=1
REM    )
REM    echo B Building 32-bit JsonCPP: MSBuild ALL_BUILD.vcxproj /p:Platform=x86 /p:Configuration=Release
REM    msbuild ALL_BUILD.vcxproj /p:Platform=x86 /p:Configuration=Release /verbosity:quiet
REM
REM    REM Check for existence of one lib, even though we should check for all results
REM    if not exist %JSONCPP_BUILD_DIR%\src\lib_json\Release\jsoncpp.lib (
REM       echo.
REM       echo jsoncpp 32-bit Release build failed!
REM       set errorCode=1
REM    )
REM
REM    cd ..
REM
REM    echo Making 64-bit jsoncpp
REM    echo *************************
REM    mkdir build
REM    set JSONCPP_BUILD_DIR=%JSONCPP_DIR%\build
REM    cd %JSONCPP_BUILD_DIR%
REM
REM    echo Generating 64-bit JsonCPP CMake files for Visual Studio %VS_VERSION%
REM    cmake -G "Visual Studio %VS_VERSION% Win64" .. -DMSVC_RUNTIME=static
REM
REM    echo Building 64-bit JsonCPP: MSBuild ALL_BUILD.vcxproj /p:Platform=x64 /p:Configuration=Debug
REM    msbuild ALL_BUILD.vcxproj /p:Platform=x64 /p:Configuration=Debug /verbosity:quiet
REM
REM    REM Check for existence of one lib, even though we should check for all results
REM    if not exist %JSONCPP_BUILD_DIR%\src\lib_json\Debug\jsoncpp.lib (
REM       echo.
REM       echo jsoncpp 64-bit Debug build failed!
REM       set errorCode=1
REM    )
REM    echo Building 64-bit JsonCPP: MSBuild ALL_BUILD.vcxproj /p:Platform=x64 /p:Configuration=Release
REM    msbuild ALL_BUILD.vcxproj /p:Platform=x64 /p:Configuration=Release /verbosity:quiet
REM
REM    REM Check for existence of one lib, even though we should check for all results
REM    if not exist %JSONCPP_BUILD_DIR%\src\lib_json\Release\jsoncpp.lib (
REM       echo.
REM       echo jsoncpp 64-bit Release build failed!
REM       set errorCode=1
REM    )
goto:eof<|MERGE_RESOLUTION|>--- conflicted
+++ resolved
@@ -21,35 +21,11 @@
 
 REM // ======== Parameter parsing ======== //
 
-<<<<<<< HEAD
-   if "%1" == "" (
-      echo usage: update_external_sources.bat [options]
-      echo.
-      echo Available options:
-      echo   --sync-glslang      just pull glslang_revision
-      echo   --sync-spirv-tools  just pull spirv-tools_revision
-      echo   --sync-jsoncpp      just pull jsoncpp HEAD
-      echo   --build-glslang     pulls glslang_revision, configures CMake, builds Release and Debug
-      echo   --build-spirv-tools pulls spirv-tools_revision, configures CMake, builds Release and Debug
-      echo   --build-jsoncpp     pulls jsoncpp HEAD, configures CMake, builds Release and Debug
-      echo   --all               sync and build glslang, spirv-tools, and jsoncpp
-      goto:finish
-   )
-
-   set sync-glslang=0
-   set sync-spirv-tools=0
-   set sync-jsoncpp=0
-   set build-glslang=0
-   set build-spirv-tools=0
-   set build-jsoncpp=0
-   set check-glslang-build-dependencies=0
-=======
    set arg-use-implicit-component-list=1
    set arg-do-glslang=0
    set arg-do-spirv-tools=0
    set arg-no-sync=0
    set arg-no-build=0
->>>>>>> da52643d
 
    :parameterLoop
 
@@ -71,23 +47,10 @@
          goto:parameterLoop
       )
 
-<<<<<<< HEAD
-      if "%1" == "--sync-jsoncpp" (
-         set sync-jsoncpp=1
-         shift
-         goto:parameterLoop
-      )
-
-      if "%1" == "--build-glslang" (
-         set sync-glslang=1
-         set check-glslang-build-dependencies=1
-         set build-glslang=1
-=======
       if "%1" == "--spirv-tools" (
          set arg-do-spirv-tools=1
          set arg-use-implicit-component-list=0
          echo Building spirv-tools ^(%1^)
->>>>>>> da52643d
          shift
          goto:parameterLoop
       )
@@ -99,26 +62,26 @@
          shift
          goto:parameterLoop
       )
-
-      if "%1" == "--build-jsoncpp" (
-         set sync-jsoncpps=1
-         set build-jsoncpp=1
+      if "%1" == "--jsoncpp" (
+         set arg-do-jsoncpp=1
+         set arg-use-implicit-component-list=0
+         echo Building jsoncpp ^(%1^)
+         shift
+         goto:parameterLoop
+      )
+
+      if "%1" == "-j" (
+         set arg-do-jsoncpp=1
+         set arg-use-implicit-component-list=0
+         echo Building jsoncpp ^(%1^)
          shift
          goto:parameterLoop
       )
 
       if "%1" == "--all" (
-<<<<<<< HEAD
-         set sync-glslang=1
-         set sync-spirv-tools=1
-         set sync-jsoncpp=1
-         set build-glslang=1
-         set build-spirv-tools=1
-         set build-jsoncpp=1
-         set check-glslang-build-dependencies=1
-=======
          set arg-do-glslang=1
          set arg-do-spirv-tools=1
+         set arg-do-jsoncpp=1
          set arg-use-implicit-component-list=0
          echo Building glslang, spirv-tools ^(%1^)
          shift
@@ -135,7 +98,6 @@
       if "%1" == "--no-build" (
          set arg-no-build=1
          echo Skipping build ^(%1^)
->>>>>>> da52643d
          shift
          goto:parameterLoop
       )
@@ -148,6 +110,7 @@
       echo   Available options:
       echo     -g ^| --glslang      enable glslang component
       echo     -s ^| --spirv-tools  enable spirv-tools component
+      echo     -j ^| --jsoncpp      enable jsoncpp component
       echo     --all               enable all components
       echo     --no-sync           skip sync from git
       echo     --no-build          skip build
@@ -167,6 +130,7 @@
       echo Building glslang, spirv-tools
       set arg-do-glslang=1
       set arg-do-spirv-tools=1
+      set arg-do-jsoncpp=1
    )
 
    set sync-glslang=0
@@ -193,6 +157,15 @@
          REM glslang has the same dependencies as spirv-tools
          set check-glslang-build-dependencies=1
          set build-spirv-tools=1
+      )
+   )
+
+   if %arg-do-jsoncpp% equ 1 (
+      if %arg-no-sync% equ 0 (
+         set sync-jsoncpp=1
+      )
+      if %arg-no-build% equ 0 (
+         set build-jsoncpp=1
       )
    )
 
@@ -243,9 +216,23 @@
 
 REM Read the target versions from external file, which is shared with Linux script
 
+if not exist %REVISION_DIR%\glslang_giturl (
+   echo.
+   echo Missing glslang_giturl file!  Place it in %REVISION_DIR% with git repo URL in it.
+   set errorCode=1
+   goto:error
+)
+
 if not exist %REVISION_DIR%\glslang_revision (
    echo.
-   echo Missing glslang_revision file!  Place it in %REVSION_DIR% with target version in it.
+   echo Missing glslang_revision file!  Place it in %REVISION_DIR% with target version in it.
+   set errorCode=1
+   goto:error
+)
+
+if not exist %REVISION_DIR%\spirv-tools_giturl (
+   echo.
+   echo Missing spirv-tools_giturl file!  Place it in %REVISION_DIR% with git repo URL in it.
    set errorCode=1
    goto:error
 )
@@ -257,6 +244,13 @@
    goto:error
 )
 
+if not exist %REVISION_DIR%\spirv-headers_giturl (
+   echo.
+   echo Missing spirv-headers_giturl file!  Place it in %REVISION_DIR% with git repo URL in it.
+   set errorCode=1
+   goto:error
+)
+
 if not exist %REVISION_DIR%\spirv-headers_revision (
    echo.
    echo Missing spirv-headers_revision file!  Place it in %REVISION_DIR% with target version in it.
@@ -271,15 +265,22 @@
    goto:error
 )
 
-
+set /p GLSLANG_GITURL= < %REVISION_DIR%\glslang_giturl
 set /p GLSLANG_REVISION= < %REVISION_DIR%\glslang_revision
+set /p SPIRV_TOOLS_GITURL= < %REVISION_DIR%\spirv-tools_giturl
 set /p SPIRV_TOOLS_REVISION= < %REVISION_DIR%\spirv-tools_revision
+set /p SPIRV_HEADERS_GITURL= < %REVISION_DIR%\spirv-headers_giturl
 set /p SPIRV_HEADERS_REVISION= < %REVISION_DIR%\spirv-headers_revision
 set /p JSONCPP_REVISION= < %REVISION_DIR%\jsoncpp_revision
+
+echo GLSLANG_GITURL=%GLSLANG_GITURL%
 echo GLSLANG_REVISION=%GLSLANG_REVISION%
+echo SPIRV_TOOLS_GITURL=%SPIRV_TOOLS_GITURL%
 echo SPIRV_TOOLS_REVISION=%SPIRV_TOOLS_REVISION%
+echo SPIRV_HEADERS_GITURL=%SPIRV_HEADERS_GITURL%
 echo SPIRV_HEADERS_REVISION=%SPIRV_HEADERS_REVISION%
 echo JSONCPP_REVISION=%JSONCPP_REVISION%
+
 
 echo Creating and/or updating glslang, spirv-tools in %BASE_DIR%
 
@@ -352,7 +353,7 @@
    echo Creating local glslang repository %GLSLANG_DIR%)
    mkdir %GLSLANG_DIR%
    cd %GLSLANG_DIR%
-   git clone https://github.com/KhronosGroup/glslang.git .
+   git clone %GLSLANG_GITURL% .
    git checkout %GLSLANG_REVISION%
    if not exist %GLSLANG_DIR%\SPIRV (
       echo glslang source download failed!
@@ -373,7 +374,7 @@
    echo Creating local spirv-tools repository %SPIRV_TOOLS_DIR%)
    mkdir %SPIRV_TOOLS_DIR%
    cd %SPIRV_TOOLS_DIR%
-   git clone https://github.com/KhronosGroup/SPIRV-Tools.git .
+   git clone %SPIRV_TOOLS_GITURL% .
    git checkout %SPIRV_TOOLS_REVISION%
    if not exist %SPIRV_TOOLS_DIR%\source (
       echo spirv-tools source download failed!
@@ -382,7 +383,7 @@
    mkdir %SPIRV_TOOLS_DIR%\external
    mkdir %SPIRV_TOOLS_DIR%\external\spirv-headers
    cd %SPIRV_TOOLS_DIR%\external\spirv-headers
-   git clone https://github.com/KhronosGroup/SPIRV-HEADERS.git .
+   git clone %SPIRV_HEADERS_GITURL% .
    git checkout %SPIRV_HEADERS_REVISION%
    if not exist %SPIRV_TOOLS_DIR%\external\spirv-headers\README.md (
       echo spirv-headers download failed!
@@ -405,14 +406,14 @@
    echo.
    echo Building %GLSLANG_DIR%
    cd  %GLSLANG_DIR%
-   
+
    if not exist build32 (
        mkdir build32
    )
    if not exist build (
       mkdir build
    )
-   
+
    echo Making 32-bit glslang
    echo *************************
    set GLSLANG_BUILD_DIR=%GLSLANG_DIR%\build32
@@ -420,10 +421,10 @@
 
    echo Generating 32-bit Glslang CMake files for Visual Studio %VS_VERSION% -DCMAKE_INSTALL_PREFIX=install ..
    cmake -G "Visual Studio %VS_VERSION%" -DCMAKE_INSTALL_PREFIX=install ..
-   
+
    echo Building 32-bit Glslang: MSBuild INSTALL.vcxproj /p:Platform=x86 /p:Configuration=Debug
    msbuild INSTALL.vcxproj /p:Platform=x86 /p:Configuration=Debug /verbosity:quiet
-   
+
    REM Check for existence of one lib, even though we should check for all results
    if not exist %GLSLANG_BUILD_DIR%\glslang\Debug\glslangd.lib (
       echo.
@@ -432,7 +433,7 @@
    )
    echo Building Glslang: MSBuild INSTALL.vcxproj /p:Platform=x86 /p:Configuration=Release
    msbuild INSTALL.vcxproj /p:Platform=x86 /p:Configuration=Release /verbosity:quiet
-   
+
    REM Check for existence of one lib, even though we should check for all results
    if not exist %GLSLANG_BUILD_DIR%\glslang\Release\glslang.lib (
       echo.
@@ -461,7 +462,7 @@
    )
    echo Building Glslang: MSBuild INSTALL.vcxproj /p:Platform=x64 /p:Configuration=Release
    msbuild INSTALL.vcxproj /p:Platform=x64 /p:Configuration=Release /verbosity:quiet
-   
+
    REM Check for existence of one lib, even though we should check for all results
    if not exist %GLSLANG_BUILD_DIR%\glslang\Release\glslang.lib (
       echo.
@@ -488,20 +489,20 @@
    set SPIRV_TOOLS_BUILD_DIR=%SPIRV_TOOLS_DIR%\build32
 
    cd %SPIRV_TOOLS_BUILD_DIR%
-   
+
    echo Generating 32-bit spirv-tools CMake files for Visual Studio %VS_VERSION% ..
    cmake -G "Visual Studio %VS_VERSION%" ..
-   
+
    echo Building 32-bit spirv-tools: MSBuild ALL_BUILD.vcxproj /p:Platform=x86 /p:Configuration=Debug
    msbuild ALL_BUILD.vcxproj /p:Platform=x86 /p:Configuration=Debug /verbosity:quiet
-   
+
    REM Check for existence of one lib, even though we should check for all results
    if not exist %SPIRV_TOOLS_BUILD_DIR%\source\Debug\SPIRV-Tools.lib (
       echo.
       echo spirv-tools 32-bit Debug build failed!
       set errorCode=1
    )
-   
+
    echo Building 32-bit spirv-tools: MSBuild ALL_BUILD.vcxproj /p:Platform=x86 /p:Configuration=Release
    msbuild ALL_BUILD.vcxproj /p:Platform=x86 /p:Configuration=Release /verbosity:quiet
 
@@ -511,27 +512,27 @@
       echo spirv-tools 32-bit Release build failed!
       set errorCode=1
    )
-   
+
    cd ..
- 
-   echo Making 64-bit spirv-tools  
+
+   echo Making 64-bit spirv-tools
    echo *************************
    set SPIRV_TOOLS_BUILD_DIR=%SPIRV_TOOLS_DIR%\build
    cd %SPIRV_TOOLS_BUILD_DIR%
 
    echo Generating 64-bit spirv-tools CMake files for Visual Studio %VS_VERSION% ..
    cmake -G "Visual Studio %VS_VERSION% Win64" ..
-   
+
    echo Building 64-bit spirv-tools: MSBuild ALL_BUILD.vcxproj /p:Platform=x64 /p:Configuration=Debug
    msbuild ALL_BUILD.vcxproj /p:Platform=x64 /p:Configuration=Debug /verbosity:quiet
-   
+
    REM Check for existence of one lib, even though we should check for all results
    if not exist %SPIRV_TOOLS_BUILD_DIR%\source\Debug\SPIRV-Tools.lib (
       echo.
       echo spirv-tools 64-bit Debug build failed!
       set errorCode=1
    )
-   
+
    echo Building 64-bit spirv-tools: MSBuild ALL_BUILD.vcxproj /p:Platform=x64 /p:Configuration=Release
    msbuild ALL_BUILD.vcxproj /p:Platform=x64 /p:Configuration=Release /verbosity:quiet
 
