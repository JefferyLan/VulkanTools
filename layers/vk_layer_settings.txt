--- conflicted
+++ resolved
@@ -47,15 +47,12 @@
 #
 #
 #
-<<<<<<< HEAD
 #  <LayerIdentifier> is typically the official layer name, minus the VK_LAYER prefix
 #  and all lower-camel-case -- i.e., for VK_LAYER_LUNARG_draw_state, the layer
 #  identifier is 'lunarg_draw_state', and for VK_LAYER_GOOGLE_threading the layer
 #  identifier is 'google_threading'.
-=======
 # Example of actual settings for each layer:
 # ==========================================
->>>>>>> 12c72a40
 #
 # VK_LAYER_LUNARG_device_limits Settings
 lunarg_device_limits.debug_action = VK_DBG_LAYER_ACTION_LOG_MSG
@@ -92,11 +89,10 @@
 lunarg_swapchain.report_flags = error,warn,perf
 lunarg_swapchain.log_filename = stdout
 
-<<<<<<< HEAD
-# VK_LUNARG_LAYER_threading Settings
-ThreadingDebugAction = VK_DBG_LAYER_ACTION_LOG_MSG
-ThreadingReportFlags = error,warn,perf
-ThreadingLogFilename = stdout
+# VK_LAYER_GOOGLE_threading Settings
+google_threading.debug_action = VK_DBG_LAYER_ACTION_LOG_MSG
+google_threading.report_flags = error,warn,perf
+google_threading.log_filename = stdout
 
 # Example of actual settings for each layer:
 # ==========================================
@@ -133,9 +129,3 @@
 #    <LayerIdentifier>.flush : Setting this to TRUE causes IO to be flushed after
 #    each line that's written
 lunarg_api_dump.flush = FALSE
-=======
-# VK_LAYER_GOOGLE_threading Settings
-google_threading.debug_action = VK_DBG_LAYER_ACTION_LOG_MSG
-google_threading.report_flags = error,warn,perf
-google_threading.log_filename = stdout
->>>>>>> 12c72a40
