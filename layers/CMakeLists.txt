cmake_minimum_required (VERSION 2.8.11)

macro(run_vk_helper subcmd)
	add_custom_command(OUTPUT ${ARGN}
		COMMAND ${PYTHON_CMD} ${PROJECT_SOURCE_DIR}/vk_helper.py --${subcmd} ${PROJECT_SOURCE_DIR}/include/vulkan/vulkan.h --abs_out_dir ${CMAKE_CURRENT_BINARY_DIR}
		DEPENDS ${PROJECT_SOURCE_DIR}/vk_helper.py ${PROJECT_SOURCE_DIR}/include/vulkan/vulkan.h
	)
endmacro()

macro(run_vk_layer_generate subcmd output)
	add_custom_command(OUTPUT ${output}
		COMMAND ${PYTHON_CMD} ${PROJECT_SOURCE_DIR}/vk-layer-generate.py ${DisplayServer} ${subcmd} ${PROJECT_SOURCE_DIR}/include/vulkan/vulkan.h > ${output}
		DEPENDS ${PROJECT_SOURCE_DIR}/vk-layer-generate.py ${PROJECT_SOURCE_DIR}/include/vulkan/vulkan.h ${PROJECT_SOURCE_DIR}/vulkan.py
	)
endmacro()

macro(run_vk_layer_xml_generate subcmd output)
	add_custom_command(OUTPUT ${output}
		COMMAND ${PYTHON_CMD} ${PROJECT_SOURCE_DIR}/genvk.py -registry ${PROJECT_SOURCE_DIR}/vk.xml ${output}
		DEPENDS ${PROJECT_SOURCE_DIR}/vk.xml ${PROJECT_SOURCE_DIR}/generator.py ${PROJECT_SOURCE_DIR}/genvk.py ${PROJECT_SOURCE_DIR}/reg.py
	)
endmacro()
<<<<<<< HEAD

## VulkanTools has its own layer generator script
macro(run_vk_vtlayer_generate subcmd output)
	add_custom_command(OUTPUT ${output}
		COMMAND ${PYTHON_CMD} ${PROJECT_SOURCE_DIR}/vk-vtlayer-generate.py ${DisplayServer} ${subcmd} ${PROJECT_SOURCE_DIR}/include/vulkan/vulkan.h > ${output}
		DEPENDS ${PROJECT_SOURCE_DIR}/vk-vtlayer-generate.py ${PROJECT_SOURCE_DIR}/include/vulkan/vulkan.h ${PROJECT_SOURCE_DIR}/vulkan.py
	)
endmacro()

set(LAYER_JSON_FILES
    VkLayer_api_dump
    VkLayer_basic
    VkLayer_draw_state
    VkLayer_generic
    VkLayer_image
    VkLayer_mem_tracker
    VkLayer_multi
    VkLayer_object_tracker
    VkLayer_unique_objects
    VkLayer_param_checker
    VkLayer_screenshot
=======
set(LAYER_JSON_FILES
    VkLayer_core_validation
    VkLayer_image
    VkLayer_object_tracker
    VkLayer_unique_objects
    VkLayer_parameter_validation
>>>>>>> 51820816
    VkLayer_swapchain
    VkLayer_threading
    VkLayer_device_limits
    )

set(VK_LAYER_RPATH /usr/lib/x86_64-linux-gnu/vulkan/layer:/usr/lib/i386-linux-gnu/vulkan/layer)
set(CMAKE_INSTALL_RPATH ${VK_LAYER_RPATH})

if (NOT WIN32)
    # extra setup for out-of-tree builds
    if (NOT (CMAKE_CURRENT_SOURCE_DIR STREQUAL CMAKE_CURRENT_BINARY_DIR))
        foreach (config_file ${LAYER_JSON_FILES})
            add_custom_target(${config_file}-json ALL
                COMMAND ln -sf ${CMAKE_CURRENT_SOURCE_DIR}/linux/${config_file}.json
                VERBATIM
                )
        endforeach(config_file)
    endif()
else()
    if (NOT (CMAKE_CURRENT_SOURCE_DIR STREQUAL CMAKE_CURRENT_BINARY_DIR))
        foreach (config_file ${LAYER_JSON_FILES})
            FILE(TO_NATIVE_PATH ${CMAKE_CURRENT_SOURCE_DIR}/windows/${config_file}.json src_json)
            FILE(TO_NATIVE_PATH ${CMAKE_CURRENT_BINARY_DIR}/$<CONFIGURATION>/${config_file}.json dst_json)
            add_custom_target(${config_file}-json ALL
                COMMAND copy ${src_json} ${dst_json}
                VERBATIM
                )
        endforeach(config_file)
    endif()
endif()

if (WIN32)
    macro(add_vk_layer target)
	add_custom_command(OUTPUT VkLayer_${target}.def
		COMMAND ${PYTHON_CMD} ${PROJECT_SOURCE_DIR}/vk-generate.py ${DisplayServer} win-def-file VkLayer_${target} layer > VkLayer_${target}.def
		DEPENDS ${PROJECT_SOURCE_DIR}/vk-generate.py ${PROJECT_SOURCE_DIR}/vk.py
	)
	add_library(VkLayer_${target} SHARED ${ARGN} VkLayer_${target}.def)
    target_link_Libraries(VkLayer_${target} layer_utils)
	add_dependencies(VkLayer_${target} layer_utils_static)
	add_dependencies(VkLayer_${target} generate_vk_layer_helpers)
	set_target_properties(VkLayer_${target} PROPERTIES LINK_FLAGS "/DEF:${CMAKE_CURRENT_BINARY_DIR}/VkLayer_${target}.def")
    endmacro()
else()
    macro(add_vk_layer target)
	add_library(VkLayer_${target} SHARED ${ARGN})
    target_link_Libraries(VkLayer_${target} layer_utils)
	add_dependencies(VkLayer_${target} generate_vk_layer_helpers)
	set_target_properties(VkLayer_${target} PROPERTIES LINK_FLAGS "-Wl,-Bsymbolic")
	install(TARGETS VkLayer_${target} DESTINATION ${PROJECT_BINARY_DIR}/install_staging)
    endmacro()
endif()

include_directories(
	${CMAKE_CURRENT_SOURCE_DIR}
	${CMAKE_CURRENT_SOURCE_DIR}/../loader
	${CMAKE_CURRENT_SOURCE_DIR}/../include/vulkan
	${CMAKE_CURRENT_BINARY_DIR}
	${GLSLANG_SPIRV_INCLUDE_DIR}
)

if (WIN32)
    set (CMAKE_CXX_FLAGS_RELEASE "${CMAKE_CXX_FLAGS_RELEASE} -D_CRT_SECURE_NO_WARNINGS")
    set (CMAKE_C_FLAGS_RELEASE   "${CMAKE_C_FLAGS_RELEASE} -D_CRT_SECURE_NO_WARNINGS")
    set (CMAKE_CXX_FLAGS_DEBUG   "${CMAKE_CXX_FLAGS_DEBUG} -D_CRT_SECURE_NO_WARNINGS /bigobj")
    set (CMAKE_C_FLAGS_DEBUG     "${CMAKE_C_FLAGS_DEBUG} -D_CRT_SECURE_NO_WARNINGS /bigobj")
endif()
if (NOT WIN32)
    set (CMAKE_CXX_FLAGS "-std=c++11")
    set (CMAKE_CXX_FLAGS "${CMAKE_CXX_FLAGS} -Wpointer-arith")
    set (CMAKE_C_FLAGS "${CMAKE_C_FLAGS} -Wpointer-arith")
endif()

add_custom_command(OUTPUT vk_dispatch_table_helper.h
	COMMAND ${PYTHON_CMD} ${PROJECT_SOURCE_DIR}/vk-generate.py ${DisplayServer} dispatch-table-ops layer > vk_dispatch_table_helper.h
	DEPENDS ${PROJECT_SOURCE_DIR}/vk-generate.py ${PROJECT_SOURCE_DIR}/vulkan.py)

run_vk_helper(gen_enum_string_helper vk_enum_string_helper.h)
run_vk_helper(gen_struct_wrappers
	vk_struct_string_helper.h
    vk_struct_string_helper_cpp.h
	vk_struct_string_helper_no_addr.h
	vk_struct_string_helper_no_addr_cpp.h
    vk_struct_size_helper.h
    vk_struct_size_helper.c
	vk_struct_wrappers.h
	vk_struct_wrappers.cpp
    vk_safe_struct.h
    vk_safe_struct.cpp
)

add_custom_target(generate_vk_layer_helpers DEPENDS
	vk_dispatch_table_helper.h
	vk_enum_string_helper.h
	vk_struct_string_helper.h
	vk_struct_string_helper_no_addr.h
    vk_struct_string_helper_cpp.h
	vk_struct_string_helper_no_addr_cpp.h
    vk_struct_size_helper.h
    vk_struct_size_helper.c
	vk_struct_wrappers.h
	vk_struct_wrappers.cpp
    vk_safe_struct.h
    vk_safe_struct.cpp
)

#VulkanTools layers
run_vk_vtlayer_generate(generic generic_layer.cpp)
run_vk_vtlayer_generate(api_dump api_dump.cpp)


run_vk_layer_generate(object_tracker object_tracker.cpp)
run_vk_layer_xml_generate(Threading thread_check.h)
run_vk_layer_generate(unique_objects unique_objects.cpp)
run_vk_layer_xml_generate(ParamChecker parameter_validation.h)

add_library(layer_utils SHARED vk_layer_config.cpp vk_layer_extension_utils.cpp vk_layer_utils.cpp)
if (WIN32)
    add_library(layer_utils_static STATIC vk_layer_config.cpp vk_layer_extension_utils.cpp vk_layer_utils.cpp)
    set_target_properties(layer_utils_static PROPERTIES OUTPUT_NAME layer_utils)
    target_link_libraries(layer_utils)
else()
    install(TARGETS layer_utils DESTINATION ${PROJECT_BINARY_DIR}/install_staging)
endif()
<<<<<<< HEAD

#VulkanTools layers
add_vk_layer(basic basic.cpp vk_layer_table.cpp)
add_vk_layer(multi multi.cpp vk_layer_table.cpp)
# generated
add_vk_layer(generic generic_layer.cpp vk_layer_table.cpp)
add_vk_layer(api_dump api_dump.cpp vk_layer_table.cpp)
add_vk_layer(draw_state draw_state.cpp vk_layer_table.cpp)
=======
add_vk_layer(core_validation core_validation.cpp vk_layer_table.cpp)
>>>>>>> 51820816
add_vk_layer(device_limits device_limits.cpp vk_layer_table.cpp vk_layer_utils.cpp)
add_vk_layer(image image.cpp vk_layer_table.cpp)
add_vk_layer(screenshot screenshot.cpp vk_layer_table.cpp)
add_vk_layer(swapchain swapchain.cpp vk_layer_table.cpp)
# generated
add_vk_layer(object_tracker object_tracker.cpp vk_layer_table.cpp)
add_vk_layer(threading threading.cpp thread_check.h vk_layer_table.cpp)
add_vk_layer(unique_objects unique_objects.cpp vk_layer_table.cpp vk_safe_struct.cpp)
add_vk_layer(parameter_validation parameter_validation.cpp parameter_validation.h vk_layer_table.cpp)<|MERGE_RESOLUTION|>--- conflicted
+++ resolved
@@ -20,7 +20,6 @@
 		DEPENDS ${PROJECT_SOURCE_DIR}/vk.xml ${PROJECT_SOURCE_DIR}/generator.py ${PROJECT_SOURCE_DIR}/genvk.py ${PROJECT_SOURCE_DIR}/reg.py
 	)
 endmacro()
-<<<<<<< HEAD
 
 ## VulkanTools has its own layer generator script
 macro(run_vk_vtlayer_generate subcmd output)
@@ -33,23 +32,14 @@
 set(LAYER_JSON_FILES
     VkLayer_api_dump
     VkLayer_basic
-    VkLayer_draw_state
+    VkLayer_core_validation
     VkLayer_generic
     VkLayer_image
-    VkLayer_mem_tracker
     VkLayer_multi
     VkLayer_object_tracker
     VkLayer_unique_objects
-    VkLayer_param_checker
     VkLayer_screenshot
-=======
-set(LAYER_JSON_FILES
-    VkLayer_core_validation
-    VkLayer_image
-    VkLayer_object_tracker
-    VkLayer_unique_objects
     VkLayer_parameter_validation
->>>>>>> 51820816
     VkLayer_swapchain
     VkLayer_threading
     VkLayer_device_limits
@@ -174,7 +164,6 @@
 else()
     install(TARGETS layer_utils DESTINATION ${PROJECT_BINARY_DIR}/install_staging)
 endif()
-<<<<<<< HEAD
 
 #VulkanTools layers
 add_vk_layer(basic basic.cpp vk_layer_table.cpp)
@@ -182,10 +171,7 @@
 # generated
 add_vk_layer(generic generic_layer.cpp vk_layer_table.cpp)
 add_vk_layer(api_dump api_dump.cpp vk_layer_table.cpp)
-add_vk_layer(draw_state draw_state.cpp vk_layer_table.cpp)
-=======
 add_vk_layer(core_validation core_validation.cpp vk_layer_table.cpp)
->>>>>>> 51820816
 add_vk_layer(device_limits device_limits.cpp vk_layer_table.cpp vk_layer_utils.cpp)
 add_vk_layer(image image.cpp vk_layer_table.cpp)
 add_vk_layer(screenshot screenshot.cpp vk_layer_table.cpp)
