/*
 * Copyright (c) 2020 Valve Corporation
 * Copyright (c) 2020 LunarG, Inc.
 *
 * Licensed under the Apache License, Version 2.0 (the "License");
 * you may not use this file except in compliance with the License.
 * You may obtain a copy of the License at
 *
 *    http://www.apache.org/licenses/LICENSE-2.0
 *
 * Unless required by applicable law or agreed to in writing, software
 * distributed under the License is distributed on an "AS IS" BASIS,
 * WITHOUT WARRANTIES OR CONDITIONS OF ANY KIND, either express or implied.
 * See the License for the specific language governing permissions and
 * limitations under the License.
 *
 * Author: Richard S. Wright Jr. <richard@lunarg.com>
 */

#include <QProcess>
#include <QDir>
#include <QMessageBox>
#include <QFile>
#include <QFrame>
#include <QComboBox>
#include <QVariant>
#include <QContextMenuEvent>
#include <QFileDialog>
#include <QLineEdit>
#include <QDesktopServices>

#ifndef _WIN32
#include <unistd.h>
#endif

#include "mainwindow.h"
#include "ui_mainwindow.h"
#include "dlgabout.h"
#include "dlgvulkananalysis.h"
#include "dlgvulkaninfo.h"
#include "dlgprofileeditor.h"
#include "dlgcreateassociation.h"
#include "dlgcustompaths.h"
#include "profiledef.h"

// This is what happens when programmers can touch type....
bool bBeenWarnedAboutOldLoader = false;

#define EDITOR_CAPTION_EMPTY "Configuration Layer Settings"

static const int LAUNCH_COLUMN0_SIZE = 240;
static const int LAUNCH_COLUMN2_SIZE = 32;
static const int LAUNCH_SPACING_SIZE = 2;

MainWindow::MainWindow(QWidget *parent) : QMainWindow(parent), ui(new Ui::MainWindow) {
    ui->setupUi(this);
    ui->launchTree->installEventFilter(this);
    ui->profileTree->installEventFilter(this);

    pLastSelectedProfileItem = nullptr;
    pVKVia = nullptr;
    pVulkanInfo = nullptr;
    pTestEnv = nullptr;
    pDlgHelp = nullptr;
    pVulkanApp = nullptr;
    pLogFile = nullptr;
    pLaunchAppsCombo = nullptr;
    pLaunchArguments = nullptr;

    // This loads all the layer information and current settings.
    pVulkanConfig = CVulkanConfiguration::getVulkanConfig();

    ///////////////////////////////////////////////

    // We need to resetup the new profile for consistency sake.
    QSettings settings;
    QString lastProfile = settings.value(VKCONFIG_KEY_ACTIVEPROFILE, QString("Validation - Standard")).toString();
    CProfileDef *pCurrentProfile = pVulkanConfig->FindProfile(lastProfile);
    if (pVulkanConfig->bOverrideActive) ChangeActiveProfile(pCurrentProfile);

    LoadProfileList();
    SetupLaunchTree();

    connect(ui->actionAbout, SIGNAL(triggered(bool)), this, SLOT(aboutVkConfig(bool)));
    connect(ui->actionVulkan_Info, SIGNAL(triggered(bool)), this, SLOT(toolsVulkanInfo(bool)));
    connect(ui->actionHelp, SIGNAL(triggered(bool)), this, SLOT(helpShowHelp(bool)));

    connect(ui->actionCustom_Layer_Paths, SIGNAL(triggered(bool)), this, SLOT(toolsSetCustomPaths(bool)));

    connect(ui->actionVulkan_Installation, SIGNAL(triggered(bool)), this, SLOT(toolsVulkanInstallation(bool)));
    connect(ui->actionSet_Test_Application, SIGNAL(triggered(bool)), this, SLOT(toolsVulkanTestApp(bool)));
    connect(ui->actionLog_API_Dump, SIGNAL(triggered(bool)), this, SLOT(toolsVulkanAPIDump(bool)));
    connect(ui->actionRestore_Default_Configurations, SIGNAL(triggered(bool)), this, SLOT(toolsResetToDefault(bool)));

    connect(ui->profileTree, SIGNAL(itemChanged(QTreeWidgetItem *, int)), this, SLOT(profileItemChanged(QTreeWidgetItem *, int)));
    connect(ui->profileTree, SIGNAL(currentItemChanged(QTreeWidgetItem *, QTreeWidgetItem *)), this,
            SLOT(profileTreeChanged(QTreeWidgetItem *, QTreeWidgetItem *)));

    connect(ui->layerSettingsTree, SIGNAL(itemExpanded(QTreeWidgetItem *)), this, SLOT(editorExpanded(QTreeWidgetItem *)));

    connect(ui->launchTree, SIGNAL(itemCollapsed(QTreeWidgetItem *)), this, SLOT(launchItemCollapsed(QTreeWidgetItem *)));
    connect(ui->launchTree, SIGNAL(itemExpanded(QTreeWidgetItem *)), this, SLOT(launchItemExpanded(QTreeWidgetItem *)));

    if (pVulkanConfig->bOverrideActive) {
        ui->radioOverride->setChecked(true);
        ui->checkBoxApplyList->setEnabled(true);
        ui->checkBoxPersistent->setEnabled(true);
        ui->checkBoxApplyAll->setEnabled(true);
    } else {
        ui->radioFully->setChecked(true);
        ui->checkBoxApplyList->setEnabled(false);
        ui->checkBoxPersistent->setEnabled(false);
        ui->pushButtonAppList->setEnabled(false);
        ui->checkBoxApplyAll->setEnabled(false);
    }

    ui->pushButtonAppList->setEnabled(pVulkanConfig->bApplyOnlyToList);
    ui->checkBoxApplyList->setChecked(pVulkanConfig->bApplyOnlyToList);
    ui->checkBoxPersistent->setChecked(pVulkanConfig->bKeepActiveOnExit);

    restoreGeometry(settings.value("geometry").toByteArray());
    restoreState(settings.value("windowState").toByteArray());

    // All else is done, highlight and activeate the current profile on startup
    CProfileDef *pActive = pVulkanConfig->GetCurrentActiveProfile();
    if (pActive != nullptr) {
        for (int i = 0; i < ui->profileTree->topLevelItemCount(); i++) {
            CProfileListItem *pItem = dynamic_cast<CProfileListItem *>(ui->profileTree->topLevelItem(i));
            if (pItem != nullptr)
                if (pItem->pProfilePointer == pActive) {  // Ding ding ding... we have a winner
                    ui->profileTree->setCurrentItem(pItem);
                }
        }
    }
}

MainWindow::~MainWindow() {
    delete pTestEnv;
    delete ui;
}

///////////////////////////////////////////////////////////////////////////////
// Load or refresh the list of profiles
void MainWindow::LoadProfileList(void) {
    // There are lots of ways into this, and in none of them
    // can we have an active editor running.
    settingsTreeManager.CleanupGUI();
    ui->profileTree->blockSignals(true);  // No signals firing off while we do this
    ui->profileTree->clear();

    // Default profiles need the VK_LAYER_KHRONOS_validation layer.
    // If it's not found, we need to disable it.
    bool bKhronosAvailable = (nullptr != pVulkanConfig->FindLayerNamed("VK_LAYER_KHRONOS_validation"));

    // Who is the currently active profile?
    QSettings settings;
    QString activeProfileName = settings.value(VKCONFIG_KEY_ACTIVEPROFILE).toString();

    for (int i = 0; i < pVulkanConfig->profileList.size(); i++) {
        // Add to list
        CProfileListItem *pItem = new CProfileListItem();
        pItem->pProfilePointer = pVulkanConfig->profileList[i];
        ui->profileTree->addTopLevelItem(pItem);
        pItem->setText(1, pVulkanConfig->profileList[i]->qsProfileName);
        pItem->setToolTip(1, pVulkanConfig->profileList[i]->qsDescription);
        pItem->pRadioButton = new QRadioButton();
        pItem->pRadioButton->setText("");
        if (activeProfileName == pVulkanConfig->profileList[i]->qsProfileName) pItem->pRadioButton->setChecked(true);

        if (!bKhronosAvailable) pItem->setFlags(pItem->flags() & ~Qt::ItemIsEnabled);

        pItem->setFlags(pItem->flags() | Qt::ItemIsEditable);
        ui->profileTree->setItemWidget(pItem, 0, pItem->pRadioButton);
        // ui->profileTree->setColumnWidth(0, 50);
        connect(pItem->pRadioButton, SIGNAL(clicked(bool)), this, SLOT(profileItemClicked(bool)));
    }

    ui->profileTree->blockSignals(false);
    ChangeActiveProfile(pVulkanConfig->GetCurrentActiveProfile());
    ui->profileTree->setColumnWidth(0, 24);
    ui->profileTree->resizeColumnToContents(1);
}

//////////////////////////////////////////////////////////
/// \brief MainWindow::on_radioFully_clicked
// No override at all, fully controlled by the application
void MainWindow::on_radioFully_clicked(void) {
    ui->checkBoxApplyList->setEnabled(false);
    ui->checkBoxPersistent->setEnabled(false);
    ui->checkBoxApplyAll->setEnabled(false);
    pVulkanConfig->bOverrideActive = false;

    ui->pushButtonAppList->setEnabled(false);

    pVulkanConfig->SaveAppSettings();
    ChangeActiveProfile(nullptr);
}

//////////////////////////////////////////////////////////
/// \brief MainWindow::GetCheckedItem
/// \return
/// Okay, because we are using custom controls, some of
/// the signaling is not happening as expected. So, we cannot
/// always get an accurate answer to the currently selected
/// item, but we do often need to know what has been checked
/// when an event occurs. This unambigously answers that question.
CProfileListItem *MainWindow::GetCheckedItem(void) {
    // Just go through all the top level items
    for (int i = 0; i < ui->profileTree->topLevelItemCount(); i++) {
        CProfileListItem *pItem = dynamic_cast<CProfileListItem *>(ui->profileTree->topLevelItem(i));

        if (pItem != nullptr)
            if (pItem->pRadioButton->isChecked()) return pItem;
    }

    return nullptr;
}

//////////////////////////////////////////////////////////
/// \brief MainWindow::on_radioOverride_clicked
/// Use the active profile as the override
void MainWindow::on_radioOverride_clicked(void) {
    bool bUse = (!pVulkanConfig->bHasOldLoader || !bBeenWarnedAboutOldLoader);
    ui->checkBoxApplyList->setEnabled(bUse);
    ui->pushButtonAppList->setEnabled(bUse && pVulkanConfig->bApplyOnlyToList);

    ui->checkBoxApplyAll->setEnabled(true);
    ui->checkBoxPersistent->setEnabled(true);
    pVulkanConfig->bOverrideActive = true;
    pVulkanConfig->SaveAppSettings();

    // This just doesn't work. Make a function to look for the radio button checked.
    CProfileListItem *pProfileItem = GetCheckedItem();
    if (pProfileItem == nullptr)
        ChangeActiveProfile(nullptr);
    else
        ChangeActiveProfile(pProfileItem->pProfilePointer);
}

///////////////////////////////////////////////////////////////////////
// We want to apply to just the app list... hang on there. Doe we have
// the new loader?
void MainWindow::on_checkBoxApplyList_clicked(void) {
    if (pVulkanConfig->bHasOldLoader && !bBeenWarnedAboutOldLoader) {
        uint32_t version = pVulkanConfig->vulkanInstanceVersion;
        QString message;
        message = QString().asprintf(
            "The detected Vulkan Loader version is %d.%d.%d but version 1.2.141 or newer is required in order to apply layers "
            "override to only a selected list of Vulkan applications.\n\n<br><br>"
            "Get the latest Vulkan Runtime from <a href='https://vulkan.lunarg.com/sdk/home'>HERE.</a> to use this feature.",
            VK_VERSION_MAJOR(version), VK_VERSION_MINOR(version), VK_VERSION_PATCH(version));
        QMessageBox alert(this);
        alert.setTextFormat(Qt::RichText);
        alert.setText(message);
        alert.setIcon(QMessageBox::Warning);
        alert.setWindowTitle(tr("Layers override of a selected list of Vulkan Applications is not available"));
        alert.exec();

        ui->pushButtonAppList->setEnabled(false);
        ui->checkBoxApplyList->setEnabled(false);
        ui->checkBoxApplyList->setChecked(false);
        QString messageToolTip;
        messageToolTip = QString().asprintf(
            "The detected Vulkan loader version is %d.%d.%d but version 1.2.141 or newer is required",
            VK_VERSION_MAJOR(version), VK_VERSION_MINOR(version), VK_VERSION_PATCH(version));
        ui->checkBoxApplyList->setToolTip(messageToolTip);
        ui->pushButtonAppList->setToolTip(messageToolTip);
        bBeenWarnedAboutOldLoader = true;
    }

    pVulkanConfig->bApplyOnlyToList = ui->checkBoxApplyList->isChecked();
    pVulkanConfig->SaveAppSettings();
    ui->pushButtonAppList->setEnabled(pVulkanConfig->bApplyOnlyToList);
}

//////////////////////////////////////////////////////////
void MainWindow::on_checkBoxPersistent_clicked(void) {
    pVulkanConfig->bKeepActiveOnExit = ui->checkBoxPersistent->isChecked();
    pVulkanConfig->SaveAppSettings();
}

//////////////////////////////////////////////////////////
void MainWindow::toolsResetToDefault(bool bChecked) {
    (void)bChecked;

    // Let make sure...
    QMessageBox msg;
    msg.setIcon(QMessageBox::Warning);
    msg.setWindowTitle(tr("Restoring and Resetting all Layers Configurations to default"));
    msg.setText(
        tr("You are about to delete all the user-defined configurations and resetting all default configurations to their default "
           "state.\n\n"
           "Are you sure you want to continue?"));
    msg.setStandardButtons(QMessageBox::Yes | QMessageBox::No);
    msg.setDefaultButton(QMessageBox::Yes);
    if (msg.exec() == QMessageBox::No) return;

    // Clear the current profile as we may be about to remove it.
    pVulkanConfig->SetCurrentActiveProfile(nullptr);

    // Delete all the *.json files in the storage folder
    QDir dir(pVulkanConfig->qsProfileFilesPath);
    dir.setFilter(QDir::Files | QDir::NoSymLinks);
    dir.setNameFilters(QStringList() << "*.json");
    QFileInfoList profileFiles = dir.entryInfoList();

    // Loop through all the profiles found and remove them
    for (int iProfile = 0; iProfile < profileFiles.size(); iProfile++) {
        QFileInfo info = profileFiles.at(iProfile);
        if (info.absoluteFilePath().contains("applist.json")) continue;
        remove(info.filePath().toUtf8().constData());
    }

    // Reset to recopy from resource file
    QSettings settings;
    settings.setValue(VKCONFIG_KEY_FIRST_RUN, true);

    // Now we need to kind of restart everything
    settingsTreeManager.CleanupGUI();
    pVulkanConfig->LoadAllProfiles();

    // Find the Standard Validation and make it current if we are active
    CProfileDef *pNewActiveProfile = pVulkanConfig->FindProfile(QString("Validation - Standard"));
    if (pVulkanConfig->bOverrideActive) ChangeActiveProfile(pNewActiveProfile);

    LoadProfileList();

    // Active or not, set it in the tree so we can see the settings.
    for (int i = 0; i < ui->profileTree->topLevelItemCount(); i++) {
        CProfileListItem *pItem = dynamic_cast<CProfileListItem *>(ui->profileTree->topLevelItem(i));
        if (pItem != nullptr)
            if (pItem->pProfilePointer == pNewActiveProfile)
                ui->profileTree->setCurrentItem(pItem);
            }

    pVulkanConfig->FindVkCube();
    ResetLaunchOptions();
}

////////////////////////////////////////////////////////////////////////////
/// \brief MainWindow::profileItemClicked
/// \param bChecked
/// Thist signal actually comes from the radio button
void MainWindow::profileItemClicked(bool bChecked) {
    (void)bChecked;
    // Someone just got checked, they are now the current profile
    // This pointer will only be valid if it's one of the elements with
    // the radio button
    CProfileListItem *pProfileItem = GetCheckedItem();
    if (pProfileItem == nullptr) return;

    // Do we go ahead and activate it?
    if (pVulkanConfig->bOverrideActive) ChangeActiveProfile(pProfileItem->pProfilePointer);
}

/////////////////////////////////////////////////////////////////////////////
/// An item has been changed. Check for edit of the items name (profile name)
void MainWindow::profileItemChanged(QTreeWidgetItem *pItem, int nCol) {
    // This pointer will only be valid if it's one of the elements with
    // the radio button
    CProfileListItem *pProfileItem = dynamic_cast<CProfileListItem *>(pItem);
    if (pProfileItem == nullptr) return;

    if (nCol == 1) {  // Profile name
        // We are renaming the file. Just delete the old one and save this
        QString completePath = pVulkanConfig->GetProfilePath();
        completePath += "/";
        completePath += pProfileItem->pProfilePointer->qsFileName;
        remove(completePath.toUtf8().constData());

        pProfileItem->pProfilePointer->qsProfileName = pProfileItem->text(1);
        pProfileItem->pProfilePointer->qsFileName = pProfileItem->text(1) + QString(".json");
        pVulkanConfig->SaveProfile(pProfileItem->pProfilePointer);
    }
}

//////////////////////////////////////////////////////////////////////////////////////////
/// \brief MainWindow::profileTreeChanged
/// \param pCurrent
/// \param pPrevious
/// This gets called with keyboard selections and clicks that do not necessarily
/// result in a radio button change (but it may). So we need to do two checks here, one
/// for the radio button, and one to change the editor/information at lower right.
void MainWindow::profileTreeChanged(QTreeWidgetItem *pCurrent, QTreeWidgetItem *pPrevious) {
    (void)pPrevious;

    // This pointer will only be valid if it's one of the elements with
    // the radio button
    CProfileListItem *pProfileItem = dynamic_cast<CProfileListItem *>(pCurrent);
    if (pProfileItem == nullptr) return;

    settingsTreeManager.CreateGUI(ui->layerSettingsTree, pProfileItem->pProfilePointer);
    QString title = pProfileItem->pProfilePointer->qsProfileName;
    title += " Settings";
    ui->groupBoxEditor->setTitle(title);
    ui->layerSettingsTree->resizeColumnToContents(0);
}

////////////////////////////////////////////////////
// Unused flag, just display the about Qt dialog
void MainWindow::aboutVkConfig(bool bChecked) {
    (void)bChecked;
    dlgAbout dlg(this);
    dlg.exec();
}

//////////////////////////////////////////////////////////
/// \brief MainWindow::toolsVulkanInfo
/// \param bChecked
/// Create the VulkanInfo dialog if it doesn't already
/// exits & show it.
void MainWindow::toolsVulkanInfo(bool bChecked) {
    (void)bChecked;

    if (pVulkanInfo == nullptr) pVulkanInfo = new dlgVulkanInfo(this);

    pVulkanInfo->RunTool();
}

//////////////////////////////////////////////////////////
/// \brief MainWindow::toolsVulkanInstallation
/// \param bChecked
/// Create the VulkanTools dialog if it doesn't already
/// exist & show it.
void MainWindow::toolsVulkanInstallation(bool bChecked) {
    (void)bChecked;
    if (pVKVia == nullptr) pVKVia = new dlgVulkanAnalysis(this);

    pVKVia->RunTool();
}

/////////////////////////////////////////////////////////////
void MainWindow::toolsVulkanTestApp(bool bChecked) {
    (void)bChecked;
    if (pTestEnv == nullptr) pTestEnv = new dlgLayerOutput(nullptr);

    pTestEnv->show();
    pTestEnv->raise();
    pTestEnv->setFocus();
}

//////////////////////////////////////////////////////////////
void MainWindow::toolsVulkanAPIDump(bool bChecked) {
    (void)bChecked;

    dlgLayerOutput apiDump(this);

    CProfileDef *pAPIDump = pVulkanConfig->LoadProfile(":/resourcefiles/API dump.json");
    pVulkanConfig->pushProfile(pAPIDump);
    apiDump.bAPIDump = true;

    apiDump.exec();
    pVulkanConfig->popProfile();
}

////////////////////////////////////////////////////////////////
/// \brief MainWindow::helpShowHelp
/// \param bChecked
/// Show help, which is just a rich text file
void MainWindow::helpShowHelp(bool bChecked) {
    (void)bChecked;
    if (pDlgHelp == nullptr) pDlgHelp = new dlgHelp(nullptr);

    pDlgHelp->show();
}

////////////////////////////////////////////////////////////////
/// \brief MainWindow::closeEvent
/// \param event
/// The only thing we need to do here is clear the profile if
/// the user does not want it active.
void MainWindow::closeEvent(QCloseEvent *event) {
    if (!pVulkanConfig->bKeepActiveOnExit) pVulkanConfig->SetCurrentActiveProfile(nullptr);

    pVulkanConfig->SaveAppList();
    pVulkanConfig->SaveAppSettings();

    QSettings settings;
    settings.setValue("geometry", saveGeometry());
    settings.setValue("windowState", saveState());
    QMainWindow::closeEvent(event);
}

////////////////////////////////////////////////////////////////
/// \brief MainWindow::resizeEvent
/// \param pEvent
/// Resizing needs a little help. Yes please, there has to be
/// a better way of doing this.
void MainWindow::resizeEvent(QResizeEvent *pEvent) {
    if (pEvent != nullptr) pEvent->accept();
}

/////////////////////////////////////////////////////////////
void MainWindow::showEvent(QShowEvent *event) {
    //  resizeEvent(nullptr); // Fake to get controls to do the right thing

    event->accept();
}

///////////////////////////////////////////////////////////////////////////////
/// \brief MainWindow::on_pushButtonAppList_clicked
/// Edit the list of apps that can be filtered.
void MainWindow::on_pushButtonAppList_clicked(void) {
    dlgCreateAssociation dlg(this);
    dlg.exec();
    pVulkanConfig->SaveAppList();
    ResetLaunchOptions();
}

///////////////////////////////////////////////////////////////////////////////
/// \brief MainWindow::on_pushButtonEditProfile_clicked
/// Just resave the list anytime we go into the editor
void MainWindow::on_pushButtonEditProfile_clicked() {
    // Who is selected?
    CProfileListItem *pItem = dynamic_cast<CProfileListItem *>(ui->profileTree->currentItem());
    if (pItem == nullptr) return;

    // Save current state before we go in
    settingsTreeManager.CleanupGUI();

    dlgProfileEditor dlg(this, pItem->pProfilePointer);
    dlg.exec();
    // pItem will be invalid after LoadProfileList, but I still
    // need the pointer to the profile
    QString editedProfileName = pItem->pProfilePointer->qsProfileName;
    pVulkanConfig->LoadAllProfiles();
    LoadProfileList();

    // Reset the current item
    for (int i = 0; i < ui->profileTree->topLevelItemCount(); i++) {
        pItem = dynamic_cast<CProfileListItem *>(ui->profileTree->topLevelItem(i));
        if (pItem != nullptr)
            if (pItem->pProfilePointer->qsProfileName == editedProfileName) {
                ui->profileTree->setCurrentItem(pItem);
                //                settingsTreeManager.CreateGUI(ui->layerSettingsTree, pProfile);
                break;
            }
    }
}

////////////////////////////////////////////////////////////////////////////////
// Create a new blank profile
void MainWindow::NewClicked() {
    CProfileDef *pNewProfile = pVulkanConfig->CreateEmptyProfile();
    dlgProfileEditor dlg(this, pNewProfile);
    if (QDialog::Accepted == dlg.exec()) {
        pVulkanConfig->LoadAllProfiles();
        LoadProfileList();
    }
}

///////////////////////////////////////////////////////////////////////////////
/// \brief MainWindow::addCustomPaths
/// Allow addition or removal of custom layer paths. Afterwards reset the list
/// of loaded layers, but only if something was changed.
void MainWindow::addCustomPaths() {
    dlgCustomPaths dlg(this);
    dlg.exec();
    LoadProfileList();  // Force a reload
}

//////////////////////////////////////////////////////////////////////////////
/// Remove the currently selected user defined profile.
void MainWindow::RemoveClicked(CProfileListItem *pItem) {
    // Let make sure...
    QMessageBox msg;
    msg.setInformativeText(pItem->pProfilePointer->qsProfileName);
    msg.setText(tr("Are you sure you want to remove this configuration?"));
    msg.setStandardButtons(QMessageBox::Yes | QMessageBox::No);
    msg.setDefaultButton(QMessageBox::Yes);
    if (msg.exec() == QMessageBox::No) return;

    // What if this is the active profile? We will go boom boom soon...
    if (pVulkanConfig->GetCurrentActiveProfile() == pItem->pProfilePointer) pVulkanConfig->SetCurrentActiveProfile(nullptr);

    // Delete the file
    QString completePath = pVulkanConfig->GetProfilePath();
    completePath += "/";
    completePath += pItem->pProfilePointer->qsFileName;
    remove(completePath.toUtf8().constData());

    // Reload profiles
    pVulkanConfig->LoadAllProfiles();
    LoadProfileList();
}

/////////////////////////////////////////////////////////////////////////////
void MainWindow::RenameClicked(CProfileListItem *pItem) { ui->profileTree->editItem(pItem, 1); }

/////////////////////////////////////////////////////////////////////////////
// Copy the current configuration
void MainWindow::DuplicateClicked(CProfileListItem *pItem) {
    QString qsNewName = pItem->pProfilePointer->qsProfileName;
    qsNewName += "2";
    pItem->pProfilePointer->qsProfileName = qsNewName;
    pVulkanConfig->SaveProfile(pItem->pProfilePointer);
    pVulkanConfig->LoadAllProfiles();
    settingsTreeManager.CleanupGUI();
    LoadProfileList();

    // Good enough? Nope, I want to select it and edit the name.
    // Find it.
    for (int i = 0; i < ui->profileTree->topLevelItemCount(); i++) {
        CProfileListItem *pItem = dynamic_cast<CProfileListItem *>(ui->profileTree->topLevelItem(i));
        if (pItem->pProfilePointer->qsProfileName == qsNewName) {
            ui->profileTree->editItem(pItem, 1);
            return;
        }
    }
}

/////////////////////////////////////////////////////////////////////////////
// Import a configuration file. File copy followed by a reload.
void MainWindow::ImportClicked(CProfileListItem *pItem) {
    (void)pItem;  // We don't need this
    QString qsGetIt = QFileDialog::getOpenFileName(this, "Import Layers Configuration File", QDir::homePath(), "*.json");
    if (qsGetIt.isEmpty()) return;
    settingsTreeManager.CleanupGUI();
    pVulkanConfig->ImportProfile(qsGetIt);
    LoadProfileList();
}

/////////////////////////////////////////////////////////////////////////////
// Export a configuration file. Basically just a file copy
void MainWindow::ExportClicked(CProfileListItem *pItem) {
    // Where to put it and what to call it
    QString qsSaveIt = QFileDialog::getSaveFileName(this, "Export Layers Configuration File", QDir::homePath(), "*.json");
    if (qsSaveIt.isEmpty()) return;

    // Copy away
    QString fullSourceName = pVulkanConfig->qsProfileFilesPath + "/";
    fullSourceName += pItem->pProfilePointer->qsFileName;
    QFile file(fullSourceName);
    file.copy(qsSaveIt);
}

void MainWindow::toolsSetCustomPaths(bool bChecked) {
    (void)bChecked;
    addCustomPaths();
    LoadProfileList();  // Force a reload
}

/////////////////////////////////////////////////////////////////////////////
/// \brief MainWindow::UpdateActiveDecorations
/// Update "decorations": window caption, (Active) status in list
void MainWindow::ChangeActiveProfile(CProfileDef *pNewProfile) {
    if (pNewProfile == nullptr || !pVulkanConfig->bOverrideActive) {
        pVulkanConfig->SetCurrentActiveProfile(nullptr);
        setWindowTitle("Vulkan Configurator <VULKAN APPLICATION CONTROLLED>");
        return;
    }

    QString newCaption = pNewProfile->qsProfileName;
    newCaption += " - Vulkan Configurator ";
    pVulkanConfig->SetCurrentActiveProfile(pNewProfile);
    newCaption += "<VULKAN APPLICATIONS OVERRIDDEN>";

    this->setWindowTitle(newCaption);
}

void MainWindow::editorExpanded(QTreeWidgetItem *pItem) {
    (void)pItem;
    ui->layerSettingsTree->resizeColumnToContents(0);
}

void MainWindow::profileItemExpanded(QTreeWidgetItem *pItem) {
    (void)pItem;
    ui->layerSettingsTree->resizeColumnToContents(0);
    ui->layerSettingsTree->resizeColumnToContents(1);
}

///////////////////////////////////////////////////////////////////
/// \brief MainWindow::ResetLaunchOptions
/// Reload controls for launch control
void MainWindow::ResetLaunchOptions(void) {
    ui->pushButtonLaunch->setEnabled(pVulkanConfig->appList.size() > 0);

    // Reload launch apps selections
    int nFoundLast = -1;
    pLaunchAppsCombo->blockSignals(true);
    pLaunchAppsCombo->clear();
    for (int i = 0; i < pVulkanConfig->appList.size(); i++) {
        pLaunchAppsCombo->addItem(pVulkanConfig->appList[i]->qsAppNameWithPath);
        if (pVulkanConfig->appList[i]->qsAppNameWithPath == pVulkanConfig->qsLaunchApplicationWPath) nFoundLast = i;
    }

    if (nFoundLast < 0) nFoundLast = 0;

    if (pVulkanConfig->appList.size() == 0) {
        pLaunchArguments->setText("");
        pLaunchWorkingFolder->setText("");
        return;
    }

    pLaunchAppsCombo->setCurrentIndex(nFoundLast);

    // Reset working folder and command line choices
    pLaunchArguments->setText(pVulkanConfig->appList[nFoundLast]->qsArguments);
    pLaunchWorkingFolder->setText(pVulkanConfig->appList[nFoundLast]->qsWorkingFolder);
    pLaunchAppsCombo->blockSignals(false);
}

///////////////////////////////////////////////////////////////////
/// \brief MainWindow::SetupLaunchTree
/// Launch and log area
void MainWindow::SetupLaunchTree(void) {
    /////////////////////////////////////////////////////////////////
    // Executable
    QTreeWidgetItem *pLauncherParent = new QTreeWidgetItem();
    pLauncherParent->setText(0, "Executable Path");
    ui->launchTree->addTopLevelItem(pLauncherParent);

    pLaunchAppsCombo = new QComboBox();
    ui->launchTree->setItemWidget(pLauncherParent, 1, pLaunchAppsCombo);

    pLuanchAppBrowseButton = new QPushButton();
    pLuanchAppBrowseButton->setText("...");
    pLuanchAppBrowseButton->setSizePolicy(QSizePolicy::Fixed, QSizePolicy::Fixed);
    pLuanchAppBrowseButton->setMaximumWidth(LAUNCH_COLUMN2_SIZE);
    ui->launchTree->setItemWidget(pLauncherParent, 2, pLuanchAppBrowseButton);
    connect(pLaunchAppsCombo, SIGNAL(currentIndexChanged(int)), this, SLOT(launchItemChanged(int)));
    connect(pLuanchAppBrowseButton, SIGNAL(clicked()), this, SLOT(launchAddProgram()));

    //////////////////////////////////////////////////////////////////
    // Working folder
    QTreeWidgetItem *pLauncherFolder = new QTreeWidgetItem();
    pLauncherFolder->setText(0, "Working Directory");
    pLauncherParent->addChild(pLauncherFolder);

    pLaunchWorkingFolder = new QLineEdit();
    ui->launchTree->setItemWidget(pLauncherFolder, 1, pLaunchWorkingFolder);
    pLaunchWorkingFolder->setReadOnly(false);

    // Comming soon
    //    pLaunchWorkingFolderButton = new QPushButton();
    //    pLaunchWorkingFolderButton->setText("...");
    //    pLaunchWorkingFolderButton->setMinimumWidth(32);
    //    ui->launchTree->setItemWidget(pLauncherFolder, 2, pLaunchWorkingFolderButton);

    //////////////////////////////////////////////////////////////////
    // Command line arguments
    QTreeWidgetItem *pLauncherCMD = new QTreeWidgetItem();
    pLauncherCMD->setText(0, "Command-line Arguments");
    pLauncherParent->addChild(pLauncherCMD);

    pLaunchArguments = new QLineEdit();
    ui->launchTree->setItemWidget(pLauncherCMD, 1, pLaunchArguments);
    connect(pLaunchArguments, SIGNAL(textEdited(const QString &)), this, SLOT(launchArgsEdited(const QString &)));

    // Comming soon
    //    pButton = new QPushButton();
    //    pButton->setText("...");
    //    ui->launchTree->setItemWidget(pLauncherCMD, 2, pButton);

    //////////////////////////////////////////////////////////////////
    // LOG FILE
    QTreeWidgetItem *pLauncherLogFile = new QTreeWidgetItem();
    pLauncherLogFile->setText(0, "Output Log");
    pLauncherParent->addChild(pLauncherLogFile);

    pLaunchLogFile = new QLineEdit();
    ui->launchTree->setItemWidget(pLauncherLogFile, 1, pLaunchLogFile);
    pLaunchLogFile->setText(pVulkanConfig->qsLogFileWPath);

    pLaunchLogFilebutton = new QPushButton();
    pLaunchLogFilebutton->setText("...");
    pLaunchLogFilebutton->setSizePolicy(QSizePolicy::Fixed, QSizePolicy::Fixed);
    pLaunchLogFilebutton->setMaximumWidth(LAUNCH_COLUMN2_SIZE);
    ui->launchTree->setItemWidget(pLauncherLogFile, 2, pLaunchLogFilebutton);
    connect(pLaunchLogFilebutton, SIGNAL(clicked()), this, SLOT(launchSetLogFile()));

    //////////////////////////////////////////////////////////////////
    QRect rect = ui->launchTree->visualItemRect(pLauncherParent);
    ui->launchTree->setMinimumHeight(rect.height() * 4);
    ui->launchTree->setMaximumHeight(rect.height() * 4);

    ui->launchTree->setColumnWidth(0, LAUNCH_COLUMN0_SIZE);
    ui->launchTree->setColumnWidth(1, ui->launchTree->rect().width() - LAUNCH_COLUMN0_SIZE - LAUNCH_COLUMN2_SIZE - LAUNCH_SPACING_SIZE);
    ui->launchTree->setColumnWidth(2, LAUNCH_COLUMN2_SIZE);

    ui->launchTree->expandItem(pLauncherParent);
    ui->launchTree->setHorizontalScrollBarPolicy(Qt::ScrollBarAlwaysOff);
    ui->launchTree->setVerticalScrollBarPolicy(Qt::ScrollBarAlwaysOff);

    ResetLaunchOptions();
}

////////////////////////////////////////////////////////////////////
// Expanding the tree also grows the tree to match
void MainWindow::launchItemExpanded(QTreeWidgetItem *pItem) {
    QRect rect = ui->launchTree->visualItemRect(pItem);
    ui->launchTree->setMinimumHeight((rect.height() * 4));
    ui->launchTree->setMaximumHeight((rect.height() * 4));
}

////////////////////////////////////////////////////////////////////
// Collapsing the tree also shrinks the tree to match and show only
// the first line
void MainWindow::launchItemCollapsed(QTreeWidgetItem *pItem) {
    QRect rect = ui->launchTree->visualItemRect(pItem);
    ui->launchTree->setMinimumHeight(rect.height());
    ui->launchTree->setMaximumHeight(rect.height());
}

/////////////////////////////////////////////////////////////////////
void MainWindow::launchAddProgram(void) {
    dlgCreateAssociation dlg(this);
    dlg.exec();
    pVulkanConfig->SaveAppList();

    ResetLaunchOptions();
}

////////////////////////////////////////////////////////////////////
void MainWindow::launchSetLogFile(void) {
    pVulkanConfig->qsLogFileWPath = QFileDialog::getSaveFileName(this, tr("Set Log File To..."), ".", tr("Log text(*.txt)"));

    pVulkanConfig->qsLogFileWPath = QDir::toNativeSeparators(pVulkanConfig->qsLogFileWPath);

    if (pVulkanConfig->qsLogFileWPath.isEmpty())
        pLaunchLogFile->setText("");
    else
        pLaunchLogFile->setText(pVulkanConfig->qsLogFileWPath);

    pVulkanConfig->SaveAppSettings();
}

////////////////////////////////////////////////////////////////////
/// Launch app change
void MainWindow::launchItemChanged(int nIndex) {
    if (nIndex >= pVulkanConfig->appList.size()) return;

    if (nIndex < 0) return;

    pLaunchArguments->setText(pVulkanConfig->appList[nIndex]->qsArguments);
    pLaunchWorkingFolder->setText(pVulkanConfig->appList[nIndex]->qsWorkingFolder);

    // Update last used settings too. I'm saving this way instead of an index, because
    // in the future there will be more than one set of working directories and argument lists
    pVulkanConfig->qsLaunchApplicationWPath = pVulkanConfig->appList[nIndex]->qsAppNameWithPath;
    pVulkanConfig->qsLaunchApplicationArgs = pVulkanConfig->appList[nIndex]->qsArguments;
    pVulkanConfig->qsLaunchApplicationWorkingDir = pVulkanConfig->appList[nIndex]->qsWorkingFolder;
    pVulkanConfig->SaveAppSettings();
}

/////////////////////////////////////////////////////////////////////
/// \brief MainWindow::launchArgsEdited
/// \param newText
/// New command line arguments. Update them.
void MainWindow::launchArgsEdited(const QString &newText) {
    int nIndex = pLaunchAppsCombo->currentIndex();
    if (nIndex < 0) return;

    pVulkanConfig->qsLaunchApplicationArgs = newText;
    pVulkanConfig->appList[nIndex]->qsArguments = newText;
}

//////////////////////////////////////////////////////////////////////
// Clear the browser window
void MainWindow::on_pushButtonClearLog_clicked(void) { ui->logBrowser->clear(); }

<<<<<<< HEAD
=======
//////////////////////////////////////////////////////////////////////
// Open an existing log file and display it's contents
/*
void MainWindow::on_pushButtonOpenLog_clicked(void) {
    QDesktopServices::openUrl(pVulkanConfig->qsLogFileWPath);
    //    QFile file(pVulkanConfig->qsLogFileWPath);
    //    file.open(QIODevice::ReadOnly | QIODevice::Text);
    //    QString string = file.readAll();
    //    file.close();
    //    ui->logBrowser->setPlainText(string);
}
*/
>>>>>>> 6bd82427

//////////////////////////////////////////////////////////////////////
bool MainWindow::eventFilter(QObject *target, QEvent *event) {
    // Launch tree does some fancy resizing and since it's down in
    // layouts and splitters, we can't just relay on the resize method
    // of this window.
    if (target == ui->launchTree) {
        if (event->type() == QEvent::Resize) {
            QRect rect = ui->launchTree->rect();
            ui->launchTree->setColumnWidth(0, LAUNCH_COLUMN0_SIZE);
            ui->launchTree->setColumnWidth(1, rect.width() - LAUNCH_COLUMN0_SIZE - LAUNCH_COLUMN2_SIZE - LAUNCH_SPACING_SIZE);
            ui->launchTree->setColumnWidth(2, LAUNCH_COLUMN2_SIZE);
        }
    }

    // Context menus for layer configuration files
    if (target == ui->profileTree) {
        QContextMenuEvent *pRightClick = dynamic_cast<QContextMenuEvent *>(event);
        if (pRightClick && event->type() == QEvent::ContextMenu) {
            // Which item were we over?
            QTreeWidgetItem *pProfileItem = ui->profileTree->itemAt(pRightClick->pos());
            CProfileListItem *pItem = dynamic_cast<CProfileListItem *>(pProfileItem);
            if (pItem != nullptr) {
                // Create context menu here
                QMenu menu(ui->profileTree);
                QAction *pNewAction = new QAction("New Layers Configuration...");
                menu.addAction(pNewAction);

                QAction *pRemoveAction = new QAction("Remove the Layers Configuration");
                menu.addAction(pRemoveAction);

                QAction *pDuplicateAction = new QAction("Duplicate the Layers Configuration");
                menu.addAction(pDuplicateAction);

                menu.addSeparator();

                QAction *pRenameAction = new QAction("Rename the Layers Configuration");
                menu.addAction(pRenameAction);
                menu.addSeparator();

                QAction *pExportAction = new QAction("Export the Layers Configuration...");
                menu.addAction(pExportAction);

                QAction *pImportAction = new QAction("Import a Layers Configuration...");
                menu.addAction(pImportAction);

                QPoint point(pRightClick->globalX(), pRightClick->globalY());
                QAction *pAction = menu.exec(point);

                // Pointer compares made me throw up in my mouth at least a little
                // less than doing a full string compare. Setting up signal/slot for
                // all of these just seemed ridiculous. Every problem is not a nail,
                // put the hammer away....
                // New Profile...
                if (pAction == pNewAction) {
                    settingsTreeManager.CleanupGUI();
                    NewClicked();
                    ui->groupBoxEditor->setTitle(tr(EDITOR_CAPTION_EMPTY));
                    return true;
                }

                // Duplicate
                if (pAction == pDuplicateAction) {
                    settingsTreeManager.CleanupGUI();
                    DuplicateClicked(pItem);
                    settingsTreeManager.CleanupGUI();
                    ui->groupBoxEditor->setTitle(tr(EDITOR_CAPTION_EMPTY));
                    return true;
                }

                // Remove this profile....
                if (pAction == pRemoveAction) {
                    settingsTreeManager.CleanupGUI();
                    RemoveClicked(pItem);
                    ui->groupBoxEditor->setTitle(tr(EDITOR_CAPTION_EMPTY));
                    return true;
                }

                // Rename this profile...
                if (pAction == pRenameAction) {
                    RenameClicked(pItem);
                    settingsTreeManager.CleanupGUI();
                    ui->groupBoxEditor->setTitle(tr(EDITOR_CAPTION_EMPTY));
                    return true;
                }

                // Export this profile (copy the .json)
                if (pAction == pExportAction) {
                    settingsTreeManager.CleanupGUI();
                    ExportClicked(pItem);
                    ui->groupBoxEditor->setTitle(tr(EDITOR_CAPTION_EMPTY));
                    return true;
                }

                // Import a profile (copy a json)
                if (pAction == pImportAction) {
                    settingsTreeManager.CleanupGUI();
                    ImportClicked(pItem);
                    ui->groupBoxEditor->setTitle(tr(EDITOR_CAPTION_EMPTY));
                    return true;
                }
            }

            // Do not pass on
            return true;
        }
    }

    // Pass it on
    return false;
}

///////////////////////////////////////////////////////////////////////////////////
// TBD... Toggles writing from HKEY_CURRENT_USER to HKEY_LOCAL_MACHINE
void MainWindow::on_checkBoxApplyAll_clicked(void) {
    QMessageBox alert(this);
    alert.setText("This will toggle having overrides apply to all users, or just the current user.");
    alert.setIcon(QMessageBox::Warning);
    alert.setWindowTitle(tr("TBD: To Be Done..."));
    alert.exec();
}

///////////////////////////////////////////////////////////////////////////////////
/// Launch the app and monitor it's stdout to get layer output.
/// stdout is buffered by default, so in order to see realtime output it must
/// be flushed. Either of the following in the other app will do.
/// > fflush(stdout);    // Flush now
/// setlinebuf(stdout);  // always flush at the end of a line
///
/// The layers are automtically flushed, so they should show up as they
/// generated. One note... any other stdout generated by the monitored
/// application will also be captured.
///
/// If logging is enbabled (by setting a logging file), then the log file
/// is also opened.
void MainWindow::on_pushButtonLaunch_clicked(void) {
    // Are we already monitoring a running app? If so, terminate it
    if (pVulkanApp != nullptr) {
        pVulkanApp->terminate();
        pVulkanApp->deleteLater();
        pVulkanApp = nullptr;
        ui->pushButtonLaunch->setText(tr("Launch"));
        return;
    }

    // Is there an app selected?
    int nIndex = pLaunchAppsCombo->currentIndex();

    // Launch the test application
    pVulkanApp = new QProcess(this);
    connect(pVulkanApp, SIGNAL(readyReadStandardOutput()), this, SLOT(standardOutputAvailable()));

    connect(pVulkanApp, SIGNAL(readyReadStandardError()), this, SLOT(errorOutputAvailable()));

    connect(pVulkanApp, SIGNAL(finished(int, QProcess::ExitStatus)), this, SLOT(processClosed(int, QProcess::ExitStatus)));

    pVulkanApp->setProgram(pVulkanConfig->appList[nIndex]->qsAppNameWithPath);
    pVulkanConfig->qsLaunchApplicationWPath = pVulkanConfig->appList[nIndex]->qsAppNameWithPath;
    pVulkanConfig->qsLaunchApplicationWorkingDir = pVulkanConfig->appList[nIndex]->qsWorkingFolder;
    pVulkanApp->setWorkingDirectory(pVulkanConfig->appList[nIndex]->qsWorkingFolder);

    if (!pVulkanConfig->appList[nIndex]->qsArguments.isEmpty()) {
        pVulkanApp->setArguments(QStringList() << pVulkanConfig->appList[nIndex]->qsArguments);
        pVulkanConfig->qsLaunchApplicationArgs = pVulkanConfig->appList[nIndex]->qsArguments;
    }

    // Some of these may have changed
    pVulkanConfig->SaveAppSettings();

    pVulkanApp->start(QIODevice::ReadOnly | QIODevice::Unbuffered);
    pVulkanApp->setProcessChannelMode(QProcess::MergedChannels);
    pVulkanApp->closeWriteChannel();

    // Display warning for configuration changes
    QSettings settings;
    if (!settings.value("VKCONFIG_HIDE_RESTART_WARNING").toBool()) {
        QMessageBox alert(this);
        alert.setText(
            "Vulkan Layers are fully configured when creating a Vulkan Instance which typically happens at Vulkan Application start.\n\n"
            "For changes to take effect, running Vulkan Applications should be restarted.");
        QCheckBox *pCheckBox = new QCheckBox();
        pCheckBox->setText(DONT_SHOW_AGAIN_MESSAGE);
        alert.setWindowTitle("Any change requires Vulkan Applications restart");
        alert.setCheckBox(pCheckBox);
        alert.setIcon(QMessageBox::Warning);
        alert.exec();
        if (pCheckBox->isChecked()) settings.setValue("VKCONFIG_HIDE_RESTART_WARNING", true);
    }

    // We are logging, let's add that we've launched a new application
    QString outApplication =
        QString().asprintf("Starting Vulkan Application: %s\n", pVulkanConfig->qsLaunchApplicationWPath.toUtf8().constData());
    QString outFolder =
        QString().asprintf("Working folder: %s\n", pVulkanConfig->qsLaunchApplicationWorkingDir.toUtf8().constData());
    QString outArgs =
        QString().asprintf("Command line arguments: %s\n", pVulkanConfig->qsLaunchApplicationArgs.toUtf8().constData());

    if (!pVulkanConfig->qsLogFileWPath.isEmpty()) {
        // This should never happen... but things that should never happen do in
        // fact happen... so just a sanity check.
        if (pLogFile != nullptr) {
            pLogFile->close();
            pLogFile = nullptr;
        }

        if (ui->checkBoxClearOnLaunch->isChecked()) ui->logBrowser->clear();

        // Start logging
        pLogFile = new QFile(pVulkanConfig->qsLogFileWPath);

        // Open and append, or open and truncate?
        QIODevice::OpenMode mode = QIODevice::WriteOnly | QIODevice::Text;
        if (!ui->checkBoxClearOnLaunch->isChecked()) mode |= QIODevice::Append;

        if (!pVulkanConfig->qsLogFileWPath.isEmpty()) {
            if (!pLogFile->open(mode)) {
                QMessageBox err;
                err.setText(tr("Warning: Cannot open log file"));
                err.exec();
                delete pLogFile;
                pLogFile = nullptr;
            }
        }

        pLogFile->write(outApplication.toUtf8().constData(), outApplication.length());
        pLogFile->write(outFolder.toUtf8().constData(), outFolder.length());
        pLogFile->write(outArgs.toUtf8().constData(), outArgs.length());
    }

    ui->logBrowser->append(outApplication);
    ui->logBrowser->append(outFolder);
    ui->logBrowser->append(outArgs);

    // Wait... did we start? Give it 4 seconds, more than enough time
    if (!pVulkanApp->waitForStarted(4000)) {
        pVulkanApp->waitForStarted();
        pVulkanApp->deleteLater();
        pVulkanApp = nullptr;

        QString outFailed =
        QString().asprintf("Failed to launch %s!\n", pVulkanConfig->qsLaunchApplicationWPath.toUtf8().constData());
        
        ui->logBrowser->append(outFailed);
        pLogFile->write(outFailed.toUtf8().constData(), outFailed.length());

        return;
    }

    // We are off to the races....
    ui->pushButtonLaunch->setText(tr("Terminate"));

    // No log file is set, just bail
    if (pLaunchLogFile->text() != pVulkanConfig->qsLogFileWPath) {
        pVulkanConfig->qsLogFileWPath = pLaunchLogFile->text();
        pVulkanConfig->SaveAppSettings();
    }
}

/////////////////////////////////////////////////////////////////////////////
/// \brief dlgLayerOutput::processClosed
/// \param exitCode
/// \param status
/// The process we are following is closed. We don't actually care about the
/// exit status/code, we just need to know to destroy the QProcess object
/// and set it back to nullptr so that we know we can launch a new app.
/// Also, if we are logging, it's time to close the log file.
void MainWindow::processClosed(int exitCode, QProcess::ExitStatus status) {
    (void)exitCode;
    (void)status;

    // Not likely, but better to be sure...
    if (pVulkanApp == nullptr) return;

    disconnect(pVulkanApp, SIGNAL(finished(int, QProcess::ExitStatus)), this, SLOT(processClosed(int, QProcess::ExitStatus)));

    disconnect(pVulkanApp, SIGNAL(readyReadStandardError()), this, SLOT(errorOutputAvailable()));

    disconnect(pVulkanApp, SIGNAL(readyReadStandardOutput()), this, SLOT(standardOutputAvailable()));

    ui->pushButtonLaunch->setText(tr("Launch"));

    if (pLogFile) {
        pLogFile->close();
        delete pLogFile;
        pLogFile = nullptr;
    }

    delete pVulkanApp;
    pVulkanApp = nullptr;
}

////////////////////////////////////////////////////////////////////////////////
/// \brief dlgLayerOutput::standardOutputAvailable
/// This signal get's raised whenever the spawned Vulkan appliction writes
/// to stdout and there is data to be read. The layers flush after all stdout
/// writes, so we should see layer output here in realtime, as we just read
/// the string and append it to the text browser.
/// If a log file is open, we also write the output to the log.
void MainWindow::standardOutputAvailable(void) {
    if (pVulkanApp == nullptr) return;

    QString inFromApp = pVulkanApp->readAllStandardOutput();
    ui->logBrowser->append(inFromApp);

    // Are we logging?
    if (pLogFile) pLogFile->write(inFromApp.toUtf8().constData(), inFromApp.length());
}

///////////////////////////////////////////////////////////////////////////////
void MainWindow::errorOutputAvailable(void) {
    if (pVulkanApp == nullptr) return;

    QString inFromApp = pVulkanApp->readAllStandardError();
    ui->logBrowser->append(inFromApp);

    // Are we logging?
    if (pLogFile) pLogFile->write(inFromApp.toUtf8().constData(), inFromApp.length());
}<|MERGE_RESOLUTION|>--- conflicted
+++ resolved
@@ -858,22 +858,6 @@
 //////////////////////////////////////////////////////////////////////
 // Clear the browser window
 void MainWindow::on_pushButtonClearLog_clicked(void) { ui->logBrowser->clear(); }
-
-<<<<<<< HEAD
-=======
-//////////////////////////////////////////////////////////////////////
-// Open an existing log file and display it's contents
-/*
-void MainWindow::on_pushButtonOpenLog_clicked(void) {
-    QDesktopServices::openUrl(pVulkanConfig->qsLogFileWPath);
-    //    QFile file(pVulkanConfig->qsLogFileWPath);
-    //    file.open(QIODevice::ReadOnly | QIODevice::Text);
-    //    QString string = file.readAll();
-    //    file.close();
-    //    ui->logBrowser->setPlainText(string);
-}
-*/
->>>>>>> 6bd82427
 
 //////////////////////////////////////////////////////////////////////
 bool MainWindow::eventFilter(QObject *target, QEvent *event) {
