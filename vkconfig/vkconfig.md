--- conflicted
+++ resolved
@@ -6,15 +6,13 @@
 
 A Vulkan application may configure layers when creating a Vulkan Instance. This layers configuration may be overridden using *Vulkan Configurator* globally or for a selected list of Vulkan applications.
 
-<<<<<<< HEAD
 Finally *Vulkan Configurator* allows using layers from user-defined directories.
-=======
-Copyright &copy; 2015-2020 LunarG, Inc.
->>>>>>> 3982fff3
 
 * **Bug reports**: Please submit [GitHub issues](https://github.com/LunarG/VulkanTools/issues) if you encounter any issue.
 * **Contact**: [richard@lunarg.com](mailto:richard@lunarg.com)
 * **Information for contributors**: [All contribution information](../CONTRIBUTING.md), [Compilation instructions](#compiling), [Roadmap](#roadmap), [Known Issues](#known-issues)
+
+Copyright &copy; 2015-2020 LunarG, Inc.
 
 Screenshots
 --------------
